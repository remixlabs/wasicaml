(* Copyright (C) 2021 by Figly, Inc.
   This code is free software, see the file LICENSE for details.
 *)

open Printf
open Bigarray
open Wc_types
open Wc_number
open Wc_sexp
open Wc_instruct

(* OCaml functions are translated to Wasm functions with parameters:
   param 1: envptr
   param 2: extra_args
   param 3: code pointer (overriding the one in the closure)
   param 4: fp

   So far, the function args are passed via the bytecode stack.

   The envptr is a pointer to the stack location of the environment (env).
   This pointer is created when a function is called - the bytecode
   interpreter reserves 3 stack locations for PC, saved env, and extra_args.
   We also reserve stack locations upon function call but differently:
    - need only one location and not three
    - the one location stores the env of the called function, not the
      env of the calling function

   There are also two ways of invoking functions. If there are up to 3
   args, the bytecode only includes the instructions to push the args
   onto the stack, followed by Kapply. It is then the task of Kapply to
   make room for the saved values (as explained). If, however, there are
   more than 3 args, the bytecode includes a Kpush_retaddr instruction
   which reserves 3 positions on the stack in advance. Although we only need
   one of these, there is no fixup that would eliminate the other two.

   In order to indicate an exception to the caller, the function can
   simply return NULL. The exception must be put in domain_field_exn_bucket.
 *)

(* Exception handling: We provide two exception mechanisms:

   1. An OCaml function indicates an exception by returning NULL,
      and putting the exception value into domain_field_exn_bucket.
   2. A C function indicates an exception by calling wasicaml_throw,
      which raises a Wasm or host exception, and this exception is
      caught by one of the wasicaml_wraptry functions. ("wrap"-try
      because these functions wrap some native mechanism.)

   Now, we could call every C function via wasicaml_wraptry. However,
   this turns out as very slow. Instead, we use a more sophisticated
   scheme:

    - It is also allowed that an OCaml function throws a native exception
      (in addition to the other mechanism of returning NULL)
    - If a C or OCaml function is called from inside a "try" block,
      the call is wrapped using wasicaml_wraptry, and any exception
      is caught.
    - If, however, a C or OCaml function is called from outside a "try"
      block, the call is not wrapped, and the native exception - should it
      occur - would fall through to the caller.

   Essentially, exceptions from function inside a "try" block are always
   caught, and it is then jumped to the exception handler. Outside such
   a block nothing special is done, and exceptions fall through to the
   caller - this is the fast path.

   Note some details of the mechanism:

   - We need to save and restore the pointer to local roots when an
     exception is caught. This is simply because C functions do not
     remove local roots before they throw an exception, and the restoration
     needs to be done by the caller. - This type of save&restore is
     done by the generated code, here in this module.
   - There is also a (hidden) pointer to the top of the C shadow stack.
     This pointer also needs to be restored when an exception is caught.
     We force the C compiler to generate such code by defining a local
     variable in the wasicaml_wraptry functions. This variable is also
     declared as "volatile" so that it cannot be optimized away, even
     if it is not used for anything.
 *)

type wasm_value_type =
  | TI32 | TI64 | TF64

let string_of_vtype =
  function
  | TI32 -> "i32"
  | TI64 -> "i64"
  | TF64 -> "f64"

let zero_expr_of_vtype =
  function
  | TI32 -> [ L [ K "i32.const"; N (I32 0l) ] ]
  | TI64 -> [ L [ K "i64.const"; N (I64 0L) ] ]
  | TF64 -> [ L [ K "f64.const"; N (F64 0.0) ] ]

type letrec_label =
  | Func of int
  | Main of int

type gpad =  (* global pad *)
  { letrec_name : (letrec_label, string) Hashtbl.t;
    (* maps letrec label to name *)
    primitives : (string, sexp list) Hashtbl.t;
    (* maps name to type *)
    funcmapping : (int, letrec_label * int) Hashtbl.t;
    (* maps function label to (letrec_label, subfunction_id) *)
    subfunctions : (letrec_label, int list) Hashtbl.t;
    (* maps letrec_label to list of subfunction labels *)
    wasmindex : (letrec_label, int) Hashtbl.t;
    (* maps letrec label to the (relative) index in the table of functions *)
    mutable need_reinit_frame : bool;
    mutable need_reinit_frame_k : ISet.t;
    mutable need_mlookup : bool;
    mutable globals_table : (int, Wc_traceglobals.initvalue) Hashtbl.t;
    (* knowledge about the globals *)
    mutable glbfun_table : (int,  int * Wc_traceglobals.initvalue array) Hashtbl.t;
    (* for each letrec function: knowledge about its environment *)
  }

type fpad =  (* function pad *)
  { lpad : Wc_unstack.lpad;
    fpad_letrec_label : letrec_label;
    mutable fpad_scope : Wc_control.cfg_scope;
    mutable maxdepth : int;
    mutable need_appterm_common : bool;
    mutable need_startover : bool;   (* back to subfunction selection *)
    mutable need_selfrecurse : bool; (* self-recursion - only when tailcalls are enabled! *)
    mutable need_return : bool;
    mutable need_panic : bool;
    mutable need_tmp1_i32 : bool;
    mutable need_tmp2_i32 : bool;
    mutable need_tmp1_f64 : bool;
    mutable need_xalloc : bool;
    mutable need_lroots : bool;
    mutable disallow_grab : bool;   (* Wgrab is only allowed at the beginning *)
  }

(* Stack layout of a function with N arguments:

   fp is the stack pointer at the time the function starts executing.

     POSITION                USED FOR
   --------------------------------------------------------
   - fp+N-1:                 argN
   - fp+1 to fp+N-2:         ...
   - fp:                     arg1
   - fp-1:                   bottom of local stack
   - fp-camldepth+1 to fp-2: ...
   - fp-camldepth:           top of local stack
   - fp-camldepth-1 etc:     free
 *)


let enable_multireturn = ref false
(* whether Wasm code can use multivalue returns *)
(* NB. This seems to be broken in llvm-11 *)

let enable_returncall = ref false
(* whether Wasm code can use the return_call instruction (tail calls) *)

let enable_deadbeef_check = ref false
(* debugging: check that there is no uninitialized memory on the stack *)

let code_pointer_shift = 12
  (* OCaml code pointers:
      - Bit 0: always 1
      - Bit 1: whether to run RESTART
      - Bit 2 - code_pointer_shift-1: subfunction of the letrec
      - Bit code_pointer_shift-31: the Wasm function index

     See also ocaml/runtime/callback.c
   *)
let code_pointer_subfunc_mask = 0xffcl
let code_pointer_letrec_mask = 0xffff_f000l
let code_pointer_restart_mask = 2l

(* TODO: grab the following values from C: *)
(* Note that the domain fields are 8-aligned, even on 32 bit systems *)
let max_young_wosize = 256
let domain_field_young_ptr = 0
let domain_field_young_limit = 1
let domain_field_stack_low = 17
let domain_field_stack_high = 18
let domain_field_stack_threshold = 19
let domain_field_extern_sp = 20
let domain_field_trapsp = 21
let domain_field_trap_barrier = 22
let domain_field_external_raise = 23
let domain_field_exn_bucket = 24
let domain_field_local_roots = 36

let global_field_zero_divide = 5       (* ZERO_DIVIDE_EXN *)
let global_field_stack_overflow = 8    (* STACK_OVERFLOW_EXN *)

let double_size = 2
let double_tag = 253
let double_array_tag = 254

let closure_tag = 247
let infix_tag = 249

let caml_from_c = 0

let make_header size tag =
  (* color=white *)
  (size lsl 10) lor tag

let vtype repr =
  match repr with
    | RValue | RInt | RIntUnclean | RIntVal | RNatInt | RInt32 ->
        TI32
    | RInt64 ->
        TI64
    | RFloat ->
        TF64

<<<<<<< HEAD
let empty_fpad letrec_label =
  let numeric_label =
    match letrec_label with
      | Func k -> k
      | Main k -> k in
  { lpad = Wc_unstack.empty_lpad
             ~enable_returncall:!enable_returncall
             numeric_label;
    fpad_letrec_label = letrec_label;
    fpad_scope = { cfg_letrec_label = None;
                   cfg_func_label = 0;
                   cfg_try_labels = [];
                   cfg_main = false
                 };
=======
let empty_scope =
  let open Wc_control in
  { cfg_letrec_label = None;
    cfg_func_label = 0;
    cfg_try_labels = [];
    cfg_main = false
  }

let empty_fpad() =
  { lpad = Wc_unstack.empty_lpad
             ~enable_returncall:!enable_returncall
             empty_scope;
    fpad_letrec_label = Main 0;
    fpad_scope = empty_scope;
>>>>>>> e6209814
    maxdepth = 0;
    need_appterm_common = false;
    need_startover = false;
    need_selfrecurse = false;
    need_return = false;
    need_panic = false;
    need_tmp1_i32 = false;
    need_tmp2_i32 = false;
    need_tmp1_f64 = false;
    need_xalloc = false;
    need_lroots = false;
    disallow_grab = false;
  }

let returncall name =
  if !enable_returncall then
    [ L [ K "return_call"; ID name ] ]
  else
    [ L [ K "call"; ID name ];
      L [ K "return" ]
    ]

let new_local fpad repr =
  Wc_unstack.new_local fpad.lpad repr

let req_tmp1_i32 fpad =
  if fpad.lpad.avoid_locals then (
    fpad.need_tmp1_i32 <- true;
    "tmp1_i32"
  )
  else new_local fpad RInt

let req_tmp2_i32 fpad =
  if fpad.lpad.avoid_locals then (
    fpad.need_tmp2_i32 <- true;
    "tmp2_i32"
  )
  else new_local fpad RInt

let req_tmp1_f64 fpad =
  if fpad.lpad.avoid_locals then (
    fpad.need_tmp1_f64 <- true;
    "tmp1_f64"
  )
  else new_local fpad RFloat

let push_const n =
  [ L [ K "i32.const"; N (I32 n) ]]

let push_local var =
  [ L [ K "local.get"; ID var ]]

let pop_to_local var =
  [ L [ K "local.set"; ID var ]]

let load_offset offset =
  if offset >= 0 then
    [ L [ K "i32.load";
          K (sprintf "offset=0x%lx" (Int32.of_int offset));
          K "align=2";
        ]
    ]
  else
    [ L [ K "i32.const"; N (I32 (Int32.of_int (-offset))) ];
      L [ K "i32.sub" ];
      L [ K "i32.load"; K "align=2" ]
    ]

let add_offset offset =
  if offset <> 0 then
    [ L [ K "i32.const"; N (I32 (Int32.of_int offset)) ];
      L [ K "i32.add" ]
    ]
  else
    []

let push_env =
  [ L [ K "local.get"; ID "envptr" ];
    L [ K "i32.load"; K "align=2" ]
  ]

let push_field var_base field =
  [ L [ K "local.get";
        ID var_base;
      ]
  ] @ load_offset (4 * field)

let push_global_field var_base field =
  [ L [ K "global.get";
        ID var_base;
      ]
  ] @ load_offset (4 * field)

let push_field_addr var_base field =
  [ L [ K "local.get"; ID var_base ] ]
  @ if field <> 0 then
      [ L [ K "i32.const";
            N (I32 (Int32.of_int (4 * field)));
          ];
        L [ K "i32.add" ]
      ]
    else
      []

let push_global_field_addr var_base field =
  [ L [ K "global.get";
        ID var_base;
      ];
    L [ K "i32.const";
        N (I32 (Int32.of_int (4 * field)));
      ];
    L [ K "i32.add" ]
  ]

let push_stack fpad pos =
  if pos >= 0 then
    push_field "fp" pos
  else
    push_field "bp" (pos + fpad.maxdepth)

let push_domain_field field =
  [ L [ K "global.get"; ID "wasicaml_domain_state" ];
    L [ K "i32.load";
        K (sprintf "offset=0x%lx" (Int32.of_int (8 * field)));
        K "align=2";
      ];
  ]

let store_offset addr offset code_value =
  if offset >= 0 then
    [ L [ K "local.get"; ID addr ] ]
    @ code_value
    @ [ L [ K "i32.store";
            K (sprintf "offset=0x%lx" (Int32.of_int offset));
            K "align=2";
          ]
      ]
  else
    [ L [ K "local.get"; ID addr ];
      L [ K "i32.const"; N (I32 (Int32.of_int (-offset))) ];
      L [ K "i32.sub" ]
    ]
    @ code_value
    @ [ L [ K "i32.store"; K "align=2" ] ]

let pop_to_field var_base field code_value =
  store_offset var_base (4*field) code_value

let pop_to_double_field var_base field code_value =
  [ L [ K "local.get"; ID var_base ];
    L [ K "i32.const";
        N (I32 (Int32.of_int (4 * double_size * field)));
      ];
    L [ K "i32.add" ]
  ]
  @ code_value
  @ [ L [ K "f64.store"; K "align=2" ]]

let pop_to_domain_field field code_value =
  [ L [ K "global.get"; ID "wasicaml_domain_state" ]]
  @ code_value
  @ [ L [ K "i32.store";
          K (sprintf "offset=0x%lx" (Int32.of_int (8 * field)));
          K "align=2";
        ];
    ]

let pop_to_stack fpad pos code_value =
  if pos >= 0 then
    pop_to_field "fp" pos code_value
  else
    pop_to_field "bp" (pos + fpad.maxdepth) code_value

let load_double =
  [ L [ K "f64.load";
        K "align=2"
      ]
  ]

let debug2 x0 x1 =
  [ L [ K "i32.const"; N (I32 (Int32.of_int x0)) ];
    L [ K "i32.const"; N (I32 (Int32.of_int x1)) ];
    L [ K "call"; ID "debug2" ]
  ]

let debug2_var x0 var =
  [ L [ K "i32.const"; N (I32 (Int32.of_int x0)) ];
    L [ K "local.get"; ID var ];
    L [ K "call"; ID "debug2" ]
  ]

let debugcnt = ref 0

let debugmark() =
  let n = !debugcnt in
  incr debugcnt;
  debug2 100 n

let deadbeef_init =
  (* IBM mainframes used to initialize fresh memory with 0xdeadbeef *)
  [ L ( [ [ K "func";
            ID "deadbeef_init";
            L [ K "param"; ID "bp"; K "i32" ];
            L [ K "param"; ID "fp"; K "i32" ];
          ];

          (* loop *)
          [ L [ K "block"; ID "loop_exit"; BR;
                L [ K "loop"; ID "loop"; BR;

                    (* if (bp >= fp) break *)
                    L [ K "local.get"; ID "bp" ];
                    L [ K "local.get"; ID "fp" ];
                    L [ K "i32.ge_u" ];
                    L [ K "br_if"; ID "loop_exit" ];

                    (* *bp = 0xdeadbeef *)
                    L [ K "local.get"; ID "bp" ];
                    L [ K "i32.const"; N (I32 0xdeadbeefl) ];
                    L [ K "i32.store" ];

                    (* bp++ *)
                    L [ K "local.get"; ID "bp" ];
                    L [ K "i32.const"; N (I32 4l) ];
                    L [ K "i32.add" ];
                    L [ K "local.set"; ID "bp" ];

                    L [ K "br"; ID "loop" ]
                  ]
              ]
          ]
        ] |> List.flatten
      )
  ]

let deadbeef_check =
  (* now check that there's no dead beef on the stack! *)
  [ L ( [ [ K "func";
            ID "deadbeef_check";
            L [ K "param"; ID "ptr"; K "i32" ];
            L [ K "param"; ID "fp"; K "i32" ];
          ];

          (* assert (ptr <= fp) *)
          push_local "ptr";
          push_local "fp";
          [ L [ K "i32.gt_u" ];
            L [ K "if";
                L [ K "then";
                    L [ K "unreachable" ]
                  ]
              ]
          ];

          (* loop *)
          [ L [ K "block"; ID "loop_exit"; BR;
                L [ K "loop"; ID "loop"; BR;

                    (* if (ptr >= fp) break *)
                    L [ K "local.get"; ID "ptr" ];
                    L [ K "local.get"; ID "fp" ];
                    L [ K "i32.ge_u" ];
                    L [ K "br_if"; ID "loop_exit" ];

                    (* assert( *bp != 0xdeadbeef) *)
                    L [ K "local.get"; ID "ptr" ];
                    L [ K "i32.load" ];
                    L [ K "i32.const"; N (I32 0xdeadbeefl) ];
                    L [ K "i32.eq" ];
                    L [ K "if";
                        L [ K "then";
                            L [ K "unreachable" ]
                          ]
                      ];

                    (* ptr++ *)
                    L [ K "local.get"; ID "ptr" ];
                    L [ K "i32.const"; N (I32 4l) ];
                    L [ K "i32.add" ];
                    L [ K "local.set"; ID "ptr" ];

                    L [ K "br"; ID "loop" ]
                  ]
              ]
          ]
        ] |> List.flatten
      )
  ]

let push_global offset =
  [ L [ K "global.get";
        ID "wasicaml_global_data";
      ];
    L [ K "i32.load" ];
    L [ K "i32.load";
        K (sprintf "offset=0x%lx" (Int32.of_int (4 * offset)));
        K "align=2";
      ]
  ]

let follow_path path =
  List.map
    (fun field ->
      L [ K "i32.load";
          K (sprintf "offset=0x%lx" (Int32.of_int (4 * field)));
          K "align=2";
        ]
    )
    path

let throw fpad =
  (* the exception value must be in domain_field_exn_bucket *)
  if fpad.lpad.scope.cfg_main && fpad.lpad.scope.cfg_try_labels = [] then
    (* in outermost scope there is no caller - prefer to throw
       a real exception
     *)
    [ L [ K "call"; ID "wasicaml_wrapthrow" ];
      L [ K "unreachable" ]
    ]
  else
    match fpad.lpad.scope.cfg_try_labels with
      | [] ->
          (* a normal function, but outside a "try" block *)
          [ L [ K "i32.const"; N (I32 0l) ];
            L [ K "return" ]
          ]
      | { catchlabel } :: _ ->
          (* it is expected that the accu contains the exception value *)
          push_domain_field domain_field_exn_bucket
          @ pop_to_local "accu"
          @ [ L [ K "br"; ID (sprintf "label%d" catchlabel) ] ]

let raise_predef_exn fpad which drops =
  (* which: e.g. "div_by_zero", "stack_overflow" *)
  ( Wc_util.enum 0 drops |> List.map (fun _ -> L [ K "drop" ]) )
  @ (if fpad.lpad.scope.cfg_main && fpad.lpad.scope.cfg_try_labels = [] then
       [ L [ K "call"; ID ("pick_" ^ which) ];
         L [ K "drop" ];
         L [ K "call"; ID "wasicaml_wrapthrow" ];
         L [ K "unreachable" ]
       ]
     else
       match fpad.lpad.scope.cfg_try_labels with
         | [] ->
             if !enable_returncall then
               [ L [ K "return_call"; ID ("ret_" ^ which) ] ]
             else
               [ L [ K "call"; ID ("ret_" ^ which) ];
                 L [ K "return" ];
                 L [ K "unreachable" ]   (* because of a bug in LLVM assembler *)
               ]
         | { catchlabel } :: _ ->
             [ L [ K "call"; ID ("pick_" ^ which) ];
               L [ K "local.set"; ID "accu" ];
               L [ K "br"; ID (sprintf "label%d" catchlabel) ]
             ]
    )

let raise_div_by_zero fpad drops =
  raise_predef_exn fpad "div_by_zero" drops

let raise_stack_overflow fpad drops =
  raise_predef_exn fpad "stack_overflow" drops

let pick_predef_exn name which =
  [ L ( [ [ K "func";
            ID ("pick_" ^ name);
            BR;
            L [ K "result"; C "exn"; K "i32" ];
            L [ K "local"; ID "exn"; K "i32" ];
          ];
          push_global which;
          pop_to_local "exn";
          push_local "exn" |>
            pop_to_domain_field domain_field_exn_bucket;
          push_local "exn";
          [ L [ K "return" ] ]
        ] |> List.flatten
      )
  ]

let ret_predef_exn name =
  [ L ( [ [ K "func";
            ID ("ret_" ^ name);
            BR;
            L [ K "result"; C "exn"; K "i32" ];
            BR;
            L [ K "call"; ID ("pick_" ^ name) ];
            L [ K "drop" ];
            L [ K "i32.const"; N (I32 0l) ];
            L [ K "return" ];
          ]
        ] |> List.flatten
      )
  ]

let pick_div_by_zero =
  pick_predef_exn "div_by_zero" global_field_zero_divide

let ret_div_by_zero =
  ret_predef_exn "div_by_zero"
  
let pick_stack_overflow =
  pick_predef_exn "stack_overflow" global_field_stack_overflow

let ret_stack_overflow =
  ret_predef_exn "stack_overflow"

let stack_init fpad descr =
  (* put zeros into the uninitialized stack positions *)
  List.map
    (fun pos ->
      pop_to_stack fpad pos (push_const 1l)
    )
    descr.stack_uninit
  |> List.flatten

let setup_for_gc fpad descr =
  let sp_decr =
    if descr.stack_save_accu then 1 else 0 in
  let sexpl_stack =
    stack_init fpad descr in
  let sexpl_accu =
    if descr.stack_save_accu then
      push_local "accu" |> pop_to_stack fpad (-descr.stack_depth-1)
    else
      [] in
  let sexpl_extern_sp =
    ( [ L [ K "local.get";
            ID "fp";
          ]
      ]
      @ (if descr.stack_depth + sp_decr > 0 then
           [ L [ K "i32.const";
                 N (I32 (Int32.of_int ( 4 * (descr.stack_depth + sp_decr))));
               ];
             L [ K "i32.sub" ];
           ]
         else
           []
        )
    )
    |> pop_to_domain_field domain_field_extern_sp in
  let sexpl_check =
    ( if !enable_deadbeef_check then
        push_domain_field domain_field_extern_sp
        @ [ L [ K "local.get"; ID "fp" ];
            L [ K "call"; ID "deadbeef_check" ]
          ]
      else
        []
    ) in
  sexpl_stack @ sexpl_accu @ sexpl_extern_sp @ sexpl_check

let restore_after_gc fpad descr =
  if descr.stack_save_accu then
    push_stack fpad (-descr.stack_depth-1) @ pop_to_local "accu"
  else
    []

let alloc_atom fpad tag =
  [ L [ K "global.get";
        ID "wasicaml_atom_table";
      ];
    L [ K "i32.const";
        N (I32 (Int32.of_int (4 * tag)));
      ];
    L [ K "i32.add" ];
  ]

let alloc_fast =
  [ L ( [ [ K "func";
            ID "alloc_fast";
            L [ K "param"; ID "bhsize"; K "i32" ];
            L [ K "param"; ID "header"; K "i32" ];
            BR;
            L [ K "result"; C "ptr"; K "i32" ];
            L [ K "local"; ID "ptr"; K "i32" ];
          ];

          (* ptr = Caml_state_field(young_ptr) - Whsize_wosize (wosize) *)
          push_domain_field domain_field_young_ptr;
          push_local "bhsize";
          [ L [ K "i32.sub" ];
            L [ K "local.tee"; ID "ptr" ];
          ];

          (* Caml_state_field(young_ptr) = ptr *)
          ( push_local "ptr"
            |> pop_to_domain_field domain_field_young_ptr
          );

          (* if (ptr < Caml_state_field(young_limit)) return 0 *)
          push_domain_field domain_field_young_limit;
          [ L [ K "i32.lt_u" ] ];
          [ L [ K "if";
                L [ K "then";
                    L [ K "i32.const"; N (I32 0l) ];
                    L [ K "return" ]
                  ]
              ]
          ];

          (* *ptr = header *)
          ( push_local "header"
            |> pop_to_field "ptr" 0
          );

          (* return ptr+1 *)
          push_local "ptr";
          push_const 4l;
          [ L [ K "i32.add" ];
            L [ K "return" ]
          ]
        ] |> List.flatten
      )
  ]

let wrap_alloc_small_dispatch() =
  [ L [ K "func";
        ID "wrap_alloc_small_dispatch";
        L [ K "param"; ID "wosize"; K "i32" ];
        L [ K "param"; ID "flags"; K "i32" ];
        L [ K "param"; ID "nallocs"; K "i32" ];
        L [ K "param"; ID "encoded_alloc_lens"; K "i32" ];
        BR;
        L [ K "result"; C "dummy"; K "i32" ];

        L [ K "local.get"; ID "wosize" ];
        L [ K "local.get"; ID "flags" ];
        L [ K "local.get"; ID "nallocs" ];
        L [ K "local.get"; ID "encoded_alloc_lens" ];
        L [ K "call"; ID "caml_alloc_small_dispatch" ];

        L [ K "i32.const"; N (I32 1l) ];  (* = success code *)
        L [ K "return" ];
      ];
  ]

let alloc_slow() =
  [ L ( [ [ K "func";
            ID "alloc_slow";
            L [ K "param"; ID "wosize"; K "i32" ];
            L [ K "param"; ID "header"; K "i32" ];
            L [ K "param"; ID "fp"; K "i32" ];
            L [ K "param"; ID "stackdepth"; K "i32" ];
            L [ K "param"; ID "accu"; K "i32" ];
            L [ K "param"; ID "do_eh"; K "i32" ];
            BR;
            L [ K "result"; C "ptr"; K "i32" ];
            L [ K "local"; ID "lroots"; K "i32" ];
          ];
          if !enable_multireturn then [
              L [ K "result"; C "out_accu"; K "i32" ];
            ] else [];
          [ L [ K "local"; ID "ptr"; K "i32" ];
            L [ K "local"; ID "sp"; K "i32" ]
          ];

          ( [ L [ K "local.get"; ID "fp" ];
              L [ K "local.get"; ID "stackdepth" ];
              L [ K "i32.sub" ];
              L [ K "i32.const"; N (I32 4l) ];  (* for the accu *)
              L [ K "i32.sub" ];
              L [ K "local.tee"; ID "sp" ];
            ]
            |> pop_to_domain_field domain_field_extern_sp
          )
          @ (push_local "accu" |> pop_to_field "sp" 0);

          ( if !enable_deadbeef_check then
              push_domain_field domain_field_extern_sp
              @ [ L [ K "local.get"; ID "fp" ];
                  L [ K "call"; ID "deadbeef_check" ]
                ]
            else
              []
          );

          (* caml_alloc_small_dispatch(wosize, CAML_FROM_C, 1, NULL) *)

          [ L [ K "local.get"; ID "do_eh" ];
            L [ K "if";

                L ( [ [ K "then" ];
                      (* as requested by the caller, catch exceptions *)
                      push_domain_field domain_field_local_roots;
                      pop_to_local "lroots";
                      [ L [ K "i32.const"; ID "wrap_alloc_small_dispatch" ]];
                      push_local "wosize";
                      push_const (Int32.of_int caml_from_c);
                      push_const 1l;
                      push_const 0l;
                      [ L [ K "call"; ID "wasicaml_wraptry4" ] ];
                      push_local "lroots"
                      |> pop_to_domain_field domain_field_local_roots;
                      [ L [ K "i32.eqz" ];
                        L [ K "if";
                            L ( [ K "then";
                                  L [ K "i32.const"; N (I32 0l) ];
                                  L [ K "i32.const"; N (I32 1l) ];
                                ] @ (if !enable_multireturn then [] else
                                       [ L [ K "global.set"; ID "retval2" ] ]) @
                                  [ L [ K "return" ]]
                              )
                          ]
                      ]
                    ] |> List.flatten
                  );
                L ( [ [ K "else" ];
                      (* do not catch exceptions - these fall through *)
                      push_local "wosize";
                      push_const (Int32.of_int caml_from_c);
                      push_const 1l;
                      push_const 0l;
                      [ L [ K "call"; ID "caml_alloc_small_dispatch" ] ];
                    ] |> List.flatten
                  )
              ]
          ];

          push_domain_field domain_field_young_ptr;
          pop_to_local "ptr";

          (* *ptr = header *)
          ( push_local "header"
            |> pop_to_field "ptr" 0
          );

          (* return ptr+1 *)
          push_local "ptr";
          push_const 4l;
          [ L [ K "i32.add" ] ];

          (* return saved accu *)
          push_field "sp" 0;

          if !enable_multireturn then [] else
            [ L [ K "global.set"; ID "retval2" ];
            ];

          [ L [ K "return" ]]

        ] |> List.flatten
      )
  ]

let call_alloc_slow() =
  [ L [ K "call"; ID "alloc_slow" ]]
  @ if !enable_multireturn then [] else
      [ L [ K "global.get"; ID "retval2" ] ]


let alloc_non_atom fpad descr size tag =
  let do_eh = fpad.lpad.scope.cfg_try_labels <> [] in
  fpad.need_xalloc <- true;
  let ptr = "xalloc" (* new_local fpad RValue *) in
  let young = size <= max_young_wosize in
  let code =
    if young then
      [ push_const (Int32.of_int (4 * (size+1)));
        push_const (Int32.of_int (make_header size tag));
        [ L [ K "call"; ID "alloc_fast" ];
          L [ K "local.tee"; ID ptr ];
        ];

        (* if (ptr == NULL) *)
        [ L [ K "i32.eqz" ]];
        [ L [ K "if";
              L ( [ [
                      K "then";
                    ];
                    stack_init fpad descr;
                    push_const (Int32.of_int size);
                    push_const (Int32.of_int (make_header size tag));
                    push_local "fp";
                    push_const (Int32.of_int (4 * descr.stack_depth));
                    push_local "accu";
                    push_const (if do_eh then 1l else 0l);
                    call_alloc_slow();
                    pop_to_local "accu";
                    pop_to_local ptr;
                    if do_eh then
                      [ L [ K "local.get"; ID ptr ];
                        L [ K "i32.eqz" ];
                        L [ K "if";
                            L ([K "then" ] @ throw fpad)
                          ]
                      ]
                    else
                      []
                  ] |> List.flatten
                )
            ];
        ];
      ] |> List.flatten
    else
      if do_eh then (
        fpad.need_lroots <- true;
        push_domain_field domain_field_local_roots
        @ pop_to_local "lroots"
        @ [ L [ K "i32.const"; ID "caml_alloc_shr" ];
            L [ K "i32.const"; N (I32 (Int32.of_int size)) ];
            L [ K "i32.const"; N (I32 (Int32.of_int tag)) ];
            L [ K "call"; ID "wasicaml_wraptry2" ];
          ]
        @ ( push_local "lroots"
            |> pop_to_domain_field domain_field_local_roots
          )
        @ [ L [ K "local.tee"; ID ptr ];
            L [ K "i32.eqz" ];
            L [ K "if";
                L ([K "then"] @ throw fpad)
              ]
          ]
      ) else
        [ L [ K "i32.const"; N (I32 (Int32.of_int size)) ];
          L [ K "i32.const"; N (I32 (Int32.of_int tag)) ];
          L [ K "call"; ID "caml_alloc_shr" ];
          L [ K "local.set"; ID ptr ];
        ] in
  (code, ptr, young)

let alloc fpad descr size tag =
  if size = 0 then
    alloc_atom fpad tag
  else
    let (code, ptr, _) = alloc_non_atom fpad descr size tag in
    code @ push_local ptr

let alloc_set fpad descr size tag =
  if size = 0 then (
    fpad.need_xalloc <- true;
    let ptr = "xalloc" (* new_local fpad RValue *) in
    let young = false in
    (alloc_atom fpad tag @ push_local ptr, ptr, young)
  ) else
    alloc_non_atom fpad descr size tag

let grab_helper gpad =
  (* generates a helper function:
     $grab_helper(extra_args, codeptr, fp)

     NB. we never catch exceptions from alloc_small - these always fall
     through to the caller.
   *)
  let fpad = empty_fpad (Main 0) in
  let descr = empty_descr in
  assert(descr.stack_save_accu = false);

  [ L ( [ [ K "func";
            ID "grab_helper";
            L [ K "param"; ID "envptr"; K "i32" ];
            L [ K "param"; ID "extra_args"; K "i32" ];
            L [ K "param"; ID "codeptr"; K "i32" ];
            L [ K "param"; ID "fp"; K "i32" ];
            BR;
            L [ K "result"; K "i32" ];
            L [ K "local"; ID "accu"; K "i32" ];
            L [ K "local"; ID "i"; K "i32" ];
            L [ K "local"; ID "lroots"; K "i32" ];
          ];

          setup_for_gc fpad descr;
          [ L [ K "local.get"; ID "extra_args" ];
            L [ K "i32.const"; N (I32 4l) ];
            L [ K "i32.add" ];
            L [ K "i32.const"; N (I32 (Int32.of_int closure_tag))];
            L [ K "call"; ID "caml_alloc_small" ];
            L [ K "local.set"; ID "accu" ];
          ];
          restore_after_gc fpad descr;  (* won't overwrite accu *)
          [ L [ K "local.get"; ID "accu" ];
            L [ K "i32.eqz" ];
            L [ K "if";
                L [ K "then";
                    L [ K "i32.const"; N (I32 0l) ];
                    L [ K "return" ]
                  ]
              ]
          ];
          (push_env |> pop_to_field "accu" 2);

          push_const 0l;
          pop_to_local "i";

          [ L [ K "loop"; ID "fields"; BR;
                (* Field(accu, i+3) = ... *)
                L [ K "local.get"; ID "accu" ];
                L [ K "local.get"; ID "i" ];
                L [ K "i32.const"; N (I32 3l) ];
                L [ K "i32.add" ];
                L [ K "i32.const"; N (I32 2l) ];
                L [ K "i32.shl" ];
                L [ K "i32.add" ];

                (* fp[i] *)
                L [ K "local.get"; ID "fp" ];
                L [ K "local.get"; ID "i" ];
                L [ K "i32.const"; N (I32 2l) ];
                L [ K "i32.shl" ];
                L [ K "i32.add" ];
                L [ K "i32.load"; K "align=2" ];

                (* assign *)
                L [ K "i32.store"; K "align=2" ];

                (* i++, and jump back if i <= extra_args *)
                L [ K "local.get"; ID "i" ];
                L [ K "i32.const"; N (I32 1l) ];
                L [ K "i32.add" ];
                L [ K "local.tee"; ID "i" ];
                L [ K "local.get"; ID "extra_args" ];
                L [ K "i32.le_u" ];
                L [ K "br_if"; ID "fields" ];
              ]
          ];

          ( (push_local "codeptr" @
               [ L [ K "i32.const"; N (I32 code_pointer_restart_mask) ];
                   (* restart flag *)
                 L [ K "i32.or" ]
               ]
            )
            |> pop_to_field "accu" 0
          );
          (push_const 5l |> pop_to_field "accu" 1);

          push_local "accu";
          [  L [ K "return" ] ]

        ] |> List.flatten
      )
  ]

let restart_helper gpad =
  [ L ( [ [ K "func";
            ID "restart_helper";
            L [ K "param"; ID "envptr"; K "i32" ];
            L [ K "param"; ID "extra_args"; K "i32" ];
            L [ K "param"; ID "fp"; K "i32" ];
            BR;
            L [ K "result"; C "out_extra_args"; K "i32" ];
          ];
          if !enable_multireturn then [
            L [ K "result"; C "out_fp"; K "i32" ];
          ] else [];

          [ L [ K "local"; ID "i"; K "i32" ];
            L [ K "local"; ID "num_args"; K "i32" ];
          ];

          (* num_args = Wosize_val(env) - 3 *)
          push_env;
          [ L [ K "i32.const"; N (I32 4l) ];
            L [ K "i32.sub" ];
            L [ K "i32.load"; K "align=2" ];
            L [ K "i32.const"; N (I32 10l) ];
            L [ K "i32.shr_u" ];
            L [ K "i32.const"; N (I32 3l) ];
            L [ K "i32.sub" ];
            L [ K "local.set"; ID "num_args" ];
          ];

          [ (* fp -= num_args *)
            L [ K "local.get"; ID "fp" ];
            L [ K "local.get"; ID "num_args" ];
            L [ K "i32.const"; N (I32 2l)];
            L [ K "i32.shl" ];
            L [ K "i32.sub" ];
            L [ K "local.set"; ID "fp" ];
          ];

          [ L [ K "i32.const"; N (I32 0l)];
            L [ K "local.set"; ID "i" ];
            L ( [ [ K "loop"; ID "args"; BR;
                    (* fp[i[ = ... *)
                    L [ K "local.get"; ID "fp" ];
                    L [ K "local.get"; ID "i" ];
                    L [ K "i32.const"; N (I32 2l) ];
                    L [ K "i32.shl" ];
                    L [ K "i32.add" ]
                  ];

                  (* Field(env, i+3) *)
                  push_env;
                  [ L [ K "local.get"; ID "i" ];
                    L [ K "i32.const"; N (I32 3l) ];
                    L [ K "i32.add" ];
                    L [ K "i32.const"; N (I32 2l) ];
                    L [ K "i32.shl" ];
                    L [ K "i32.add" ];
                    L [ K "i32.load"; K "align=2" ];
                  ];

                  (* assign *)
                  [ L [ K "i32.store"; K "align=2" ] ];

                  (* i++, and jump back if i < num_args *)
                  [ L [ K "local.get"; ID "i" ];
                    L [ K "i32.const"; N (I32 1l) ];
                    L [ K "i32.add" ];
                    L [ K "local.tee"; ID "i" ];
                    L [ K "local.get"; ID "num_args" ];
                    L [ K "i32.lt_u" ];
                    L [ K "br_if"; ID "args" ];
                  ]
                ] |> List.flatten
              )
          ];

          (* env = Field(env, 2) *)
          [ L [ K "local.get"; ID "envptr" ];
            L [ K "local.get"; ID "envptr" ];
            L [ K "i32.load"; K "align=2" ];
            L [ K "i32.load"; K "offset=8"; K "align=2" ];
            L [ K "i32.store"; K "align=2" ]
          ];

          (* extra_args += num_args *)
          [ L [ K "local.get"; ID "extra_args" ];
            L [ K "local.get"; ID "num_args" ];
            L [ K "i32.add" ];
            L [ K "local.set"; ID "extra_args" ];
          ];

          (* return *)
          push_local "extra_args";
          push_local "fp";

          if !enable_multireturn then [] else
            [ L [ K "global.set"; ID "retval2" ] ];

          [ L [ K "return" ] ];
        ] |> List.flatten
      )
  ]

let call_restart_helper() =
  [ L [ K "call"; ID "restart_helper" ]]
  @ if !enable_multireturn then [] else
      [ L [ K "global.get"; ID "retval2" ]]

let reinit_frame =
  [ L [ K "func";
        ID "reinit_frame";
        L [ K "param"; ID "fp"; K "i32" ];
        L [ K "param"; ID "depth"; K "i32" ];
        L [ K "param"; ID "old_num_args"; K "i32" ];  (* >= 1 *)
        L [ K "param"; ID "new_num_args"; K "i32" ];  (* >= 1 *)
        BR;
        L [ K "result"; C "out_fp"; K "i32" ];
        L [ K "local"; ID "i"; K "i32" ];
        L [ K "local"; ID "new_fp"; K "i32" ];

        (* new_fp = fp + old_num_args - new_num_args *)
        L [ K "local.get"; ID "fp" ];
        L [ K "local.get"; ID "old_num_args" ];
        L [ K "local.get"; ID "new_num_args" ];
        L [ K "i32.sub" ];
        L [ K "i32.const"; N (I32 2l) ];
        L [ K "i32.shl" ];
        L [ K "i32.add" ];
        L [ K "local.set"; ID "new_fp" ];

        L [ K "local.get"; ID "new_num_args" ];
        L [ K "local.set"; ID "i" ];
        L [ K "loop"; ID "args"; BR;
            (* i-- *)
            L [ K "local.get"; ID "i" ];
            L [ K "i32.const"; N (I32 1l) ];
            L [ K "i32.sub" ];
            L [ K "local.set"; ID "i" ];

            (* new_fp[i] = ... *)
            L [ K "local.get"; ID "new_fp" ];
            L [ K "local.get"; ID "i" ];
            L [ K "i32.const"; N (I32 2l) ];
            L [ K "i32.shl" ];
            L [ K "i32.add" ];

            (* fp[-(depth-i)] *)
            L [ K "local.get"; ID "fp" ];
            L [ K "local.get"; ID "depth" ];
            L [ K "local.get"; ID "i" ];
            L [ K "i32.sub" ];
            L [ K "i32.const"; N (I32 2l) ];
            L [ K "i32.shl" ];
            L [ K "i32.sub" ];
            L [ K "i32.load"; K "align=2" ];

            (* assign *)
            L [ K "i32.store"; K "align=2" ];

            (* loop if i > 0 *)
            L [ K "local.get"; ID "i" ];
            L [ K "br_if"; ID "args" ];
          ];
        L [ K "local.get"; ID "new_fp" ];
        L [ K "return" ]
      ];
  ]

let reinit_frame_k new_num_args =
  [ L ( [ K "func";
          ID (sprintf "reinit_frame_%d" new_num_args);
          L [ K "param"; ID "fp"; K "i32" ];
          L [ K "param"; ID "depth"; K "i32" ];
          L [ K "param"; ID "old_num_args"; K "i32" ];  (* >= 1 *)
          BR;
          L [ K "result"; C "out_fp"; K "i32" ];
          L [ K "local"; ID "i"; K "i32" ];
          L [ K "local"; ID "bp"; K "i32" ];
          L [ K "local"; ID "new_fp"; K "i32" ];

          (* new_fp = fp + old_num_args - new_num_args *)
          L [ K "local.get"; ID "fp" ];
          L [ K "local.get"; ID "old_num_args" ];
          L [ K "i32.const"; N (I32 (Int32.of_int new_num_args)) ];
          L [ K "i32.sub" ];
          L [ K "i32.const"; N (I32 2l) ];
          L [ K "i32.shl" ];
          L [ K "i32.add" ];
          L [ K "local.set"; ID "new_fp" ];

          (* bp = fp - depth *)
          L [ K "local.get"; ID "fp" ];
          L [ K "local.get"; ID "depth" ];
          L [ K "i32.const"; N (I32 2l) ];
          L [ K "i32.shl" ];
          L [ K "i32.sub" ];
          L [ K "local.set"; ID "bp" ];
        ]
        @ ( Wc_util.enum 0 new_num_args
            |> List.map
                 (fun j ->
                   let i = new_num_args - 1 - j in

                   [ (* new_fp[i] = ... *)
                     L [ K "local.get"; ID "new_fp" ];

                     (* bp[i)] *)
                     L [ K "local.get"; ID "bp" ];
                     L [ K "i32.load";
                         K (sprintf "offset=0x%x" (4 * i));
                         K "align=2"
                       ];

                     (* assign *)
                     L [ K "i32.store";
                         K (sprintf "offset=0x%x" (4 * i));
                         K "align=2"
                       ];
                   ]
                 )
            |> List.flatten
          )
        @ [ L [ K "local.get"; ID "new_fp" ];
            L [ K "return" ]
          ]
      )
  ]

let return_helper() =
  [ L ( [ [ K "func";
            ID "return_helper";
            L [ K "param"; ID "envptr"; K "i32" ];
            L [ K "param"; ID "extra_args"; K "i32" ];
            L [ K "param"; ID "fp"; K "i32" ];
            L [ K "param"; ID "accu"; K "i32" ];
            BR;
            L [ K "result"; K "i32" ];
            L [ K "local"; ID "codeptr"; K "i32" ];
          ];
          ( push_local "accu"
            |> pop_to_field "envptr" 0
          );
          [ L [ K "local.get"; ID "envptr" ];
            L [ K "local.get"; ID "extra_args" ];
            L [ K "i32.const"; N (I32 1l) ];
            L [ K "i32.sub" ];
          ];
          push_field "accu" 0;
          [ L [ K "local.tee"; ID "codeptr" ] ];

          [ L [ K "local.get"; ID "fp" ];
            L [ K "local.get"; ID "codeptr" ];
            L [ K "i32.const"; N (I32 (Int32.of_int code_pointer_shift)) ];
            L [ K "i32.shr_u" ];
          ];

          if !enable_returncall then
            [ L [ K "return_call_indirect";
                  N (I32 0l);    (* table *)
                  L [ K "param"; K "i32" ];
                  L [ K "param"; K "i32" ];
                  L [ K "param"; K "i32" ];
                  L [ K "param"; K "i32" ];
                  L [ K "result"; K "i32" ];
                ]
            ]
          else
            [ L [ K "call_indirect";
                  N (I32 0l);    (* table *)
                  L [ K "param"; K "i32" ];
                  L [ K "param"; K "i32" ];
                  L [ K "param"; K "i32" ];
                  L [ K "param"; K "i32" ];
                  L [ K "result"; K "i32" ];
                ];
              L [ K "return" ]
            ]
        ] |> List.flatten
      )
  ]

let appterm_helper() =
  if !enable_returncall then
    []
  else
    [ L ( [ [ K "func";
              ID "appterm_helper";
              L [ K "param"; ID "envptr"; K "i32" ];
              L [ K "param"; ID "codeptr"; K "i32" ];
              L [ K "param"; ID "accu"; K "i32" ];
              L [ K "param"; ID "extra_args"; K "i32" ];
              L [ K "param"; ID "new_num_args"; K "i32" ];
              BR;
              L [ K "result"; C "out_codeptr"; K "i32" ];
            ];
            if !enable_multireturn then
              [L [ K "result"; C "out_extra_args"; K "i32" ]]
            else [];
            [ L [ K "local"; ID "out_codeptr"; K "i32" ]];

            push_local "extra_args";
            push_local "new_num_args";
            [ L [ K "i32.add" ]];
            pop_to_local "extra_args";

            (push_local "accu" |> pop_to_field "envptr" 0);

            push_field "accu" 0;
            pop_to_local "out_codeptr";

            [ L [ K "local.get"; ID "out_codeptr" ];
              L [ K "i32.const"; N (I32 code_pointer_letrec_mask) ];
              L [ K "i32.and" ];
              L [ K "local.get"; ID "codeptr" ];
              L [ K "i32.const"; N (I32 code_pointer_letrec_mask) ];
              L [ K "i32.and" ];
              L [ K "i32.eq" ];
              L [ K "if";
                  L ( [ K "then" ;
                        (* same letrec: we can jump! *)
                        L [ K "local.get"; ID "out_codeptr" ];
                        L [ K "local.get"; ID "extra_args" ];
                        L [ K "i32.const"; N (I32 1l) ];
                        L [ K "i32.sub" ]
                      ]
                      @ (if !enable_multireturn then [] else
                           [ L [ K "global.set"; ID "retval2" ] ]
                        )
                      @ [ L [ K "return" ] ]
                    );
                  L ( [ K "else";
                        (* different letrec: call + return. *)
                        L [ K "i32.const"; N (I32 0l) ];
                        L [ K "local.get"; ID "extra_args" ]
                      ]
                      @ (if !enable_multireturn then [] else
                           [ L [ K "global.set"; ID "retval2" ] ]
                        )
                      @ [ L [ K "return" ]]
                    )
                ];
              L [ K "unreachable" ]
            ]
          ] |> List.flatten
        )
    ]

let call_appterm_helper() =
  assert(not !enable_returncall);
  [ L [ K "call"; ID "appterm_helper" ]]
  @ if !enable_multireturn then [] else
      [ L [ K "global.get"; ID "retval2" ]]

let mlookup =
  [ L ( [ [ K "func";
            ID "mlookup";
            L [ K "param"; ID "obj"; K "i32" ];
            L [ K "param"; ID "tag"; K "i32" ];
            L [ K "param"; ID "cache"; K "i32" ];
            BR;
            L [ K "result"; C "method"; K "i32" ];
            L [ K "local"; ID "meths"; K "i32" ];
            L [ K "local"; ID "ofs"; K "i32" ];
            L [ K "local"; ID "li"; K "i32" ];
            L [ K "local"; ID "hi"; K "i32" ];
            L [ K "local"; ID "mi"; K "i32" ];
          ];

          (* get the descriptor: meths = obj[0] *)
          [ L [ K "local.get"; ID "obj" ];
            L [ K "i32.load"; K "align=2" ];
            L [ K "local.set"; ID "meths" ];
          ];

          (* test the cache first, if any: *)
          [ L [ K "local.get"; ID "cache" ];
            L [ K "if";
                L [ K "then";

                    (* ofs = *cache & meths[1] *)
                    L [ K "local.get"; ID "cache" ];
                    L [ K "i32.load"; K "align=2" ];
                    L [ K "local.get"; ID "meths" ];
                    L [ K "i32.load"; K "offset=0x4"; K "align=2" ];
                    L [ K "i32.and" ];
                    L [ K "local.tee"; ID "ofs" ];

                    (* get &meths[3] + ofs *)
                    L [ K "local.get"; ID "meths" ];
                    L [ K "i32.const"; N (I32 12l) ];
                    L [ K "i32.add" ];
                    L [ K "i32.add" ];

                    (* load the tag there, and compare with [tag] *)
                    L [ K "i32.load"; K "align=2" ];
                    L [ K "local.get"; ID "tag" ];
                    L [ K "i32.eq" ];

                    (* if equal, found something *)
                    L [ K "if";
                        L [ K "then";

                            (* get &meths[2] + ofs *)
                            L [ K "local.get"; ID "meths" ];
                            L [ K "i32.const"; N (I32 8l) ];
                            L [ K "i32.add" ];
                            L [ K "local.get"; ID "ofs" ];
                            L [ K "i32.add" ];

                            (* load it *)
                            L [ K "i32.load"; K "align=2" ];
                            L [ K "return" ];
                          ]
                      ]
                  ]
              ]
          ];

          (* li=3 *)
          [ L [ K "i32.const"; N (I32 3l) ];
            L [ K "local.set"; ID "li" ];
          ];

          (* hi=meths[0] *)
          [ L [ K "local.get"; ID "meths" ];
            L [ K "i32.load"; K "align=2" ];
            L [ K "local.set"; ID "hi" ];
          ];

          (* loop *)
          [ L [ K "block"; ID "loop_exit"; BR;
                L [ K "loop"; ID "loop"; BR;

                    (* if (li >= hi) break *)
                    L [ K "local.get"; ID "li" ];
                    L [ K "local.get"; ID "hi" ];
                    L [ K "i32.ge_u" ];
                    L [ K "br_if"; ID "loop_exit" ];

                    (* mi = (li+hi) >> 1 | 1 *)
                    L [ K "local.get"; ID "li" ];
                    L [ K "local.get"; ID "hi" ];
                    L [ K "i32.add" ];
                    L [ K "i32.const"; N (I32 1l) ];
                    L [ K "i32.shr_s" ];
                    L [ K "i32.const"; N (I32 1l) ];
                    L [ K "i32.or" ];
                    L [ K "local.set"; ID "mi" ];

                    (* if (tag < meths[mi]) *)
                    L [ K "local.get"; ID "tag" ];
                    L [ K "local.get"; ID "meths" ];
                    L [ K "local.get"; ID "mi" ];
                    L [ K "i32.const"; N (I32 2l) ];
                    L [ K "i32.shl" ];
                    L [ K "i32.add" ];
                    L [ K "i32.load"; K "align=2" ];
                    L [ K "i32.lt_s" ];
                    L [ K "if";
                        L [ K "then";
                            (* hi = mi-2 *)
                            L [ K "local.get"; ID "mi" ];
                            L [ K "i32.const"; N (I32 2l) ];
                            L [ K "i32.sub" ];
                            L [ K "local.set"; ID "hi" ];
                          ];
                        L [ K "else";
                            (* li = mi *)
                            L [ K "local.get"; ID "mi" ];
                            L [ K "local.set"; ID "li" ];
                          ]
                      ];
                    L [ K "br"; ID "loop" ];
                  ]
              ]
          ];

          (* set cache *)
          [ L [ K "local.get"; ID "cache" ];
            L [ K "if";
                L [ K "then";

                    (* *cache = (li-3) * 4 *)
                    L [ K "local.get"; ID "cache" ];
                    L [ K "local.get"; ID "li" ];
                    L [ K "i32.const"; N (I32 3l) ];
                    L [ K "i32.sub" ];
                    L [ K "i32.const"; N (I32 4l) ];
                    L [ K "i32.mul" ];
                    L [ K "i32.store"; K "align=2" ];
                  ]
              ]
          ];

          (* return meths[li-1] *)
          [ L [ K "local.get"; ID "meths" ];
            L [ K "local.get"; ID "li" ];
            L [ K "i32.const"; N (I32 1l) ];
            L [ K "i32.sub" ];
            L [ K "i32.const"; N (I32 2l) ];
            L [ K "i32.shl" ];
            L [ K "i32.add" ];
            L [ K "i32.load"; K "align=2" ];
            L [ K "return" ];
          ]
        ] |> List.flatten
      )
  ]

let wasicaml_get_data =
  [ L [ K "func";
        ID "wasicaml_get_data";
        (*  L [ K "export"; S "wasicaml_get_data" ]; *)
        L [ K "result"; K "i32" ];
        BR;
        (* PIC: L [ K "global.get"; ID "wc__memory_base" ]; *)
        (* Extension: *)
        L [ K "i32.const"; ID "data" ];
        L [ K "return" ]
      ]
  ]

let wasicaml_get_data_size size =
  [ L [ K "func";
        ID "wasicaml_get_data_size";
        (* L [ K "export"; S "wasicaml_get_data_size" ]; *)
        L [ K "result"; K "i32" ];
        BR;
        L [ K "i32.const"; N (I32 (Int32.of_int size)) ];
        L [ K "return" ]
      ]
  ]

let wasicaml_init =
  [ L [ K "func";
        ID "wasicaml_init";
        (* L [ K "export"; S "wasicaml_init" ]; *)
        BR;
        L [ K "call"; ID "wasicaml_get_global_data" ];
        L [ K "global.set"; ID "wasicaml_global_data" ];
        L [ K "call"; ID "wasicaml_get_domain_state" ];
        L [ K "global.set"; ID "wasicaml_domain_state" ];
        L [ K "call"; ID "wasicaml_get_atom_table" ];
        L [ K "global.set"; ID "wasicaml_atom_table" ];
        L [ K "global.get"; ID "wasicaml_domain_state" ];
        L [ K "i32.load";
            K (sprintf "offset=0x%lx" (Int32.of_int (8 * domain_field_stack_threshold)));
            K "align=2";
          ];
        L [ K "global.set"; ID "wasicaml_stack_threshold" ];
        L [ K "return" ]
      ]
  ]


let tovalue_alloc fpad repr descr_opt =
  (* transform the value of the Wasm stack to a proper OCaml value,
     and put that back on the Wasm stack *)
  match repr with
    | RValue | RIntVal ->
        []
    | RInt | RIntUnclean ->
        [ L [ K "i32.const";
              N (I32 1l);
            ];
          L [ K "i32.shl" ];
          L [ K "i32.const";
              N (I32 1l);
            ];
          L [ K "i32.or" ];
        ]
    | RFloat ->
        ( match descr_opt with
            | None -> failwith "cannot convert to double w/o stack descr"
            | Some descr ->
                let (instrs_alloc, ptr, _) =
                  alloc_set fpad descr double_size double_tag in
                let local = req_tmp1_f64 fpad in
                let instrs =
                  [ L [ K "local.set"; ID local ] ]
                  @ instrs_alloc
                  @ [ L [ K "local.get"; ID ptr ];
                      L [ K "local.get"; ID local ];
                      L [ K "f64.store"; K "align=2" ];
                      L [ K "local.get"; ID ptr ];
                    ] in
                instrs
        )
    | _ ->
        (* TODO: need to allocate the block *)
        (* Careful: when allocating a block and initializing it,
           we cannot allocate in the middle (e.g. makeblock). If allocations
           are generated by tovalue, we need to insert more code to
           set the block early to 0. Probably the way out is a function
           straighten_if_alloc_needed that only straightens the stack
           positions that are neither RValue nor RInt.
         *)
        assert false

let tovalue fpad repr =
  tovalue_alloc fpad repr None

let toint repr =
  match repr with
    | RInt ->
        []
    | RIntUnclean ->
        [ L [ K "i32.const"; N (I32 1l) ];
          L [ K "i32.shl" ];
          L [ K "i32.const"; N (I32 1l) ];
          L [ K "i32.shr_s" ];
        ]
    | RValue | RIntVal ->
        [ L [ K "i32.const"; N (I32 1l) ];
          L [ K "i32.shr_s" ];
        ]
    | _ ->
        assert false

let tointunclean repr =
  match repr with
    | RIntUnclean ->
        []
    | _ ->
        toint repr

let tofloat repr =
  match repr with
    | RValue ->
        load_double
    | _ ->
        assert false

let convert fpad repr_from repr_to descr_opt =
  (* convert the value on the wasm stack, from repr_from to repr_to *)
  match repr_to with
    | RValue | RIntVal -> tovalue_alloc fpad repr_from descr_opt
    | RInt -> toint repr_from
    | RIntUnclean -> tointunclean repr_from
    | RFloat -> tofloat repr_from
    | _ ->
        assert false (* TODO *)

let push fpad store =
  (* put the value in store onto the wasm stack *)
  match store with
    | RealAccu _ ->
        push_local "accu"
    | Local(repr, name) ->
        push_local name
    | Const x ->
        push_const (Int32.of_int x)
    | RealStack pos ->
        push_stack fpad pos
    | Atom tag ->
        alloc_atom fpad tag
    | TracedGlobal(Glb glb_offset, path, _) ->
        push_global glb_offset
        @ follow_path path
    | TracedGlobal(Env env_offset, path, _) ->
        push_env
        @ add_offset (4 * env_offset)
        @ follow_path path
    | Invalid ->
        assert false

let push_alloc_as fpad store req_repr descr_opt =
  match store, req_repr with
    | Const x, (RValue | RIntVal) ->
        push_const (Int32.logor (Int32.shift_left (Int32.of_int x) 1) 1l)
    | Local(RInt, name), (RValue | RIntVal) ->
        (* saves one instr *)
        push_local name
        @ push_local name
        @ [ L [ K "i32.add" ];
            L [ K "i32.const"; N (I32 1l) ];
            L [ K "i32.or" ]
          ]
    | _ ->
        let sexpl_push = push fpad store in
        let repr = repr_of_store store in
        sexpl_push @ convert fpad repr req_repr descr_opt

let push_as fpad store req_repr =
  push_alloc_as fpad store req_repr None

let pop_to fpad store repr descr_opt code_value =
  match store with
    | RealAccu _ ->
        code_value
        @ tovalue_alloc fpad repr descr_opt
        @ pop_to_local "accu"
    | Local(lrepr, name) ->
        code_value
        @ convert fpad repr lrepr descr_opt
        @ pop_to_local name
    | RealStack pos ->
        (code_value @ tovalue_alloc fpad repr descr_opt)
        |> pop_to_stack fpad pos
    | _ ->
        assert false

let copy fpad src dest descr_opt =
  match dest with
    | RealAccu _ ->
        push_alloc_as fpad src RValue descr_opt
        @ pop_to_local "accu"
    | Local(repr, name) ->
        push_as fpad src repr
        @ pop_to_local name
    | RealStack pos ->
        push_alloc_as fpad src RValue descr_opt
        |>  pop_to_stack fpad pos
    | _ ->
        assert false

let rec drop n l =
  if n > 0 then
    match l with
      | _ :: l -> drop (n-1) l
      | [] -> []
  else
    l

let set_bp_1 fpad =
  [ L [ K "i32.const"; N (I32 (Int32.of_int (4 * fpad.maxdepth))) ];
    L [ K "i32.sub" ];
    L [ K "local.tee"; ID "bp" ];
    L [ K "global.get"; ID "wasicaml_stack_threshold" ];
    L [ K "i32.lt_u" ];
    L [ K "if";
        L (K "then" ::
             raise_stack_overflow fpad 0
          )
      ]
  ]

let set_bp fpad =
  if fpad.maxdepth = 0 then
    []
  else
    [ L [ K "local.get"; ID "fp" ] ]
    @ set_bp_1 fpad

let pop_to_fp fpad =
  if fpad.maxdepth = 0 then
    pop_to_local "fp"
  else
    [ L [ K "local.tee"; ID "fp" ]]
    @ set_bp_1 fpad


let emit_unary gpad fpad op src1 dest =
  match op with
    | Pnegint ->
        ( push_as fpad src1 RIntVal
          @  [ L [ K "i32.const";
                   N (I32 (0xffff_fffel));
                 ];
               L [ K "i32.xor" ];
               L [ K "i32.const";
                   N (I32 2l);
                 ];
               L [ K "i32.add" ];
             ]
        ) |> pop_to fpad dest RIntVal None
    | Pboolnot ->
        ( push_as fpad src1 RIntVal
          @ [ L [ K "i32.const";
                  N (I32 2l);
                ];
              L [ K "i32.xor" ]
            ]
        ) |> pop_to fpad dest RIntVal None
    | Poffsetint offset ->
        ( push_as fpad src1 RIntVal
          @ [ L [ K "i32.const";
                  N (I32 (Int32.shift_left (Int32.of_int offset) 1));
                ];
              L [ K "i32.add" ]
            ]
        ) |> pop_to fpad dest RIntVal None
    | Pisint ->
        ( push_as fpad src1 RValue
          @ [ L [ K "i32.const"; N (I32 1l) ];
              L [ K "i32.and" ];
            ]
        ) |> pop_to fpad dest RInt None
    | Pgetfield field ->
        assert(field >= 0);
        ( push_as fpad src1 RValue
          @ [ L [ K "i32.load";
                  K (sprintf "offset=0x%lx" (Int32.of_int (4 * field)));
                  K "align=2";
                ];
            ]
        ) |> pop_to fpad dest RValue None
    | Pgetfloatfield field ->
        (* dest is here a Local(RFloat,_), so no allocation needed *)
        ( match dest with
            | Local(RFloat, name) ->
                push_as fpad src1 RValue
                @ [ L [ K "f64.load";
                        K (sprintf "offset=0x%lx" (Int32.of_int (4 * double_size * field)));
                        K "align=2";
                      ];
                    L [ K "local.set"; ID name ]
                  ]
            | _ ->
                assert false
        )
    | Pvectlength ->
        (* CHECK: this is long enough for a helper function *)
        let local = req_tmp1_i32 fpad in
        ( push_as fpad src1 RValue
          @ [ L [ K "i32.const"; N (I32 4l) ];
              L [ K "i32.sub" ];
              L [ K "i32.load" ];
              L [ K "local.tee"; ID local ];
              L [ K "local.get"; ID local ];
              L [ K "i32.const"; N (I32 0xffl) ];
              L [ K "i32.and" ];
              L [ K "i32.const";
                  N (I32 (Int32.of_int double_array_tag));
                ];
              L [ K "i32.eq" ];  (* 1 if double array, else 0 *)
              L [ K "i32.const";
                  N (I32 9l)
                ];
              L [ K "i32.add" ];
              L [ K "i32.shr_u" ];
              (* shift by 10 for double array, else by 9 *)
              L [ K "i32.const";
                  N (I32 1l);
                ];
              L [ K "i32.or" ];
            ]
        ) |> pop_to fpad dest RIntVal None
    | Pgetpubmet tag ->
        (* TODO: enable the cache: pass a unique pointer to a 4 byte mem block
           instead of NULL (initialized to 0) *)
        gpad.need_mlookup <- true;
        ( (* mlookup(src1, tag, NULL) *)
          push_as fpad src1 RValue
          @ push_const (Int32.succ (Int32.shift_left (Int32.of_int tag) 1))
          @ push_const 0l
          @ [ L [ K "call"; ID "mlookup" ] ]
        ) |> pop_to fpad dest RValue None

let emit_unaryeffect fpad op src1 =
  match op with
    | Poffsetref offset ->
        let local = req_tmp1_i32 fpad in
        push_as fpad src1 RIntVal
        @ [ L [ K "local.tee"; ID local ];
            L [ K "local.get"; ID local ];
            L [ K "i32.load"; K "align=2" ];
            L [ K "i32.const";
                N (I32 (Int32.shift_left (Int32.of_int offset) 1));
              ];
            L [ K "i32.add" ];
            L [ K "i32.store";  K "align=2" ];
          ]
    | Psetglobal (Global index) ->
        (* let local = new_local fpad RValue in *)
        [ L [ K "global.get";
              ID "wasicaml_global_data";
            ];
          L [ K "i32.load" ];
          L [ K "i32.const";
              N (I32 (Int32.of_int (4 * index)));
            ];
          L [ K "i32.add" ]
        ]
        (*
        @ debug2 150 index
        @ [ L [ K "local.tee"; ID local ]]
        @ debug2_var 151 local
        @ [ L [ K "local.get"; ID local ]]
         *)

        @ push_as fpad src1 RValue
        @ [ L [ K "call";
                ID "caml_modify";
              ]
          ]

let emit_int_binary fpad src1 src2 dest instrs_repr instrs_int =
  ( push_as fpad src1 RInt
    @ push_as fpad src2 RInt
    @ instrs_int
  ) |> pop_to fpad dest instrs_repr None

let emit_int_binary_unclean_ok fpad src1 src2 dest instrs_int =
  ( push_as fpad src1 RIntUnclean
    @ push_as fpad src2 RIntUnclean
    @ instrs_int
  ) |> pop_to fpad dest RIntUnclean None

let emit_intval_binary fpad src1 src2 dest instrs_int instrs_intval =
  if repr_of_store src1 = RInt && repr_of_store src2 = RInt then
    ( push_as fpad src1 RInt
      @ push_as fpad src2 RInt
      @ instrs_int
      @ tovalue fpad RIntUnclean
    ) |> pop_to fpad dest RIntVal None
  else
    ( push_as fpad src1 RIntVal
      @ push_as fpad src2 RIntVal
      @ instrs_intval
    ) |> pop_to fpad dest RIntVal None

let emit_intval_binary_unclean_ok fpad src1 src2 dest instrs_int instrs_intval =
  let is_ok st =
    let repr = repr_of_store st in
    repr = RInt || repr = RIntUnclean in
  if is_ok src1 && is_ok src2 then
    ( push_as fpad src1 RIntUnclean
      @ push_as fpad src2 RIntUnclean
      @ instrs_int
      @ tovalue fpad RIntUnclean
    ) |> pop_to fpad dest RIntVal None
  else
    emit_intval_binary fpad src1 src2 dest instrs_int instrs_intval

let emit_intval_int_binary fpad src1 src2 dest instrs_int instrs_intval =
  (* src2 is always an RInt *)
  if repr_of_store src1 = RInt then
    ( push_as fpad src1 RInt
      @ push_as fpad src2 RInt
      @ instrs_int
      @ tovalue fpad RIntUnclean
    ) |> pop_to fpad dest RIntVal None
  else
    ( push_as fpad src1 RIntVal
      @ push_as fpad src2 RInt
      @ instrs_intval
    ) |> pop_to fpad dest RIntVal None

let emit_binary gpad fpad op src1 src2 dest =
  match op with
    | Paddint ->
        emit_intval_binary_unclean_ok
          fpad src1 src2 dest
          [ L [ K "i32.add" ] ]
          [ L [ K "i32.add" ];
            L [ K "i32.const"; N(I32 1l) ];
            L [ K "i32.sub" ]
          ]
    | Psubint ->
        emit_intval_binary_unclean_ok
          fpad src1 src2 dest
          [ L [ K "i32.sub" ] ]
          [ L [ K "i32.sub" ];
            L [ K "i32.const"; N(I32 1l) ];
            L [ K "i32.add" ]
          ]
    | Pmulint ->
        emit_int_binary
          fpad src1 src2 dest RIntUnclean
          [ L [ K "i32.mul" ] ]
    | Pdivint ->
        ( match src2 with
            | Const n when n <> 0 ->
                emit_int_binary
                  fpad src1 src2 dest RInt
                  [ L [ K "i32.div_s" ]]
            | _ ->
                let local1 = req_tmp1_i32 fpad in
                let local2 = req_tmp2_i32 fpad in
                emit_int_binary
                  fpad src1 src2 dest RInt
                  [ L [ K "local.set"; ID local2 ];
                    L [ K "local.set"; ID local1 ];
                    L [ K "local.get"; ID local2 ];
                    L [ K "i32.eqz" ];
                    L [ K "if";
                        L ( [ [ K "then" ];
                              raise_div_by_zero fpad 0
                            ] |> List.flatten
                          )
                      ];
                    L [ K "local.get"; ID local1 ];
                    L [ K "local.get"; ID local2 ];
                    L [ K "i32.div_s" ]
                  ]
        )
    | Pmodint ->
        ( match src2 with
            | Const n when n <> 0 ->
                emit_int_binary
                  fpad src1 src2 dest RInt
                  [ L [ K "i32.rem_s" ]]
            | _ ->
                let local1 = req_tmp1_i32 fpad in
                let local2 = req_tmp2_i32 fpad in
                emit_int_binary
                  fpad src1 src2 dest RInt
                  [ L [ K "local.set"; ID local2 ];
                    L [ K "local.set"; ID local1 ];
                    L [ K "local.get"; ID local2 ];
                    L [ K "i32.eqz" ];
                    L [ K "if";
                        L ( [ [ K "then" ];
                              raise_div_by_zero fpad 0
                            ] |> List.flatten
                          )
                      ];
                    L [ K "local.get"; ID local1 ];
                    L [ K "local.get"; ID local2 ];
                    L [ K "i32.rem_s" ]
                  ]
        )
    | Pandint ->
        emit_intval_binary_unclean_ok
          fpad src1 src2 dest
          [ L [ K "i32.and" ] ]
          [ L [ K "i32.and" ] ]
    | Porint ->
        emit_intval_binary_unclean_ok
          fpad src1 src2 dest
          [ L [ K "i32.or" ] ]
          [ L [ K "i32.or" ] ]
    | Pxorint ->
        emit_intval_binary_unclean_ok
          fpad src1 src2 dest
          [ L [ K "i32.xor" ] ]
          [ L [ K "i32.xor" ];
            L [ K "i32.const"; N (I32 1l) ];
            L [ K "i32.or" ];
          ]
    | Plslint ->
        let r1 = repr_of_store src1 in
        if r1 = RInt || r1 = RIntUnclean then
          emit_int_binary_unclean_ok
            fpad src1 src2 dest
            [ L [ K "i32.shl" ]]
        else
          ( push_as fpad src1 RIntVal
            @ [ L [ K "i32.const"; N (I32 0xffff_fffel) ];
                L [ K "i32.and" ]
              ]
            @ push_as fpad src2 RIntUnclean
            @ [ L [ K "i32.shl" ];
                L [ K "i32.const"; N (I32 1l) ];
                L [ K "i32.or" ]
              ]
          ) |> pop_to fpad dest RIntVal None
    | Plsrint ->
        emit_intval_int_binary
          fpad src1 src2 dest
          [ L [ K "i32.shr_u" ];
            L [ K "i32.const"; N (I32 0x3fff_ffffl) ];
            L [ K "i32.and" ]
          ]
          [ L [ K "i32.shr_u" ];
            L [ K "i32.const"; N(I32 1l) ];
            L [ K "i32.or" ]
          ]
    | Pasrint ->
        emit_intval_int_binary
          fpad src1 src2 dest
          [ L [ K "i32.shr_s" ]]
          [ L [ K "i32.shr_s" ];
            L [ K "i32.const"; N(I32 1l) ];
            L [ K "i32.or" ]
          ]
    | (Pintcomp cmp | Puintcomp cmp) ->
        let wasm_op =
          match op with
            | Pintcomp Ceq | Puintcomp Ceq -> "i32.eq"
            | Pintcomp Cne | Puintcomp Cne -> "i32.ne"
            | Pintcomp Clt -> "i32.lt_s"
            | Pintcomp Cle -> "i32.le_s"
            | Pintcomp Cgt -> "i32.gt_s"
            | Pintcomp Cge -> "i32.ge_s"
            | Puintcomp Clt -> "i32.lt_u"
            | Puintcomp Cle -> "i32.le_u"
            | Puintcomp Cgt -> "i32.gt_u"
            | Puintcomp Cge -> "i32.ge_u"
            | _ -> assert false in
        (* TODO: we miss some optimizations when one of the operands is a
           constant *)
        if repr_comparable_as_i32 (repr_of_store src1) (repr_of_store src2) then
          (* repr doesn't matter *)
          ( push fpad src1
            @ push fpad src2
            @ [ L [ K wasm_op ]]
          ) |> pop_to fpad dest RInt None
        else
          emit_int_binary
            fpad src1 src2 dest RInt
            [ L [ K wasm_op ]]
    | Pgetvectitem ->
        ( push_as fpad src1 RValue
          @ ( match src2, repr_of_store src2 with
                | Const c, _ ->
                    [ L [ K "i32.load";
                          K (sprintf "offset=0x%lx" (Int32.shift_left (Int32.of_int c) 2));
                          K "align=2"
                        ]
                    ]
                | _, (RInt | RIntUnclean) ->
                    push_as fpad src2 RInt
                    @ [ L [ K "i32.const"; N (I32 2l) ];
                        L [ K "i32.shl" ];
                        L [ K "i32.add" ];
                        L [ K "i32.load"; K "align=2" ]
                      ]
                | _ ->
                    push_as fpad src2 RIntVal
                    @ [ L [ K "i32.const"; N (I32 1l) ];
                        L [ K "i32.shl" ];
                        L [ K "i32.const"; N (I32 0xffff_fffcl) ];
                        L [ K "i32.and" ];
                        L [ K "i32.add" ];
                        L [ K "i32.load"; K "align=2" ]
                      ]
            )
        ) |> pop_to fpad dest RValue None
    | Pgetstringchar | Pgetbyteschar ->
        ( push_as fpad src1 RValue
          @ ( match src2 with
                | Const c ->
                    [ L [ K "i32.load8_u";
                          K (sprintf "offset=0x%x" c)
                        ]
                    ]
                | _ ->
                    push_as fpad src2 RIntUnclean
                    @ [ L [ K "i32.add" ];
                        L [ K "i32.load8_u" ]
                      ]
            )
        ) |> pop_to fpad dest RInt None
    | Pgetmethod ->
        gpad.need_mlookup <- true;
        ( (* src2[0][src1] *)
          push_as fpad src2 RValue
          @ [ L [ K "i32.load"; K "align=2" ]]
          @ push_as fpad src1 RInt
          @ [ L [ K "i32.const"; N (I32 2l) ];
              L [ K "i32.shl" ];
              L [ K "i32.add" ];
              L [ K "i32.load"; K "align=2" ]
            ]
        ) |> pop_to fpad dest RValue None
    | Pgetdynmet ->
        gpad.need_mlookup <- true;
        ( (* mlookup(src2, arc1, NULL) *)
          push_as fpad src2 RValue
          @ push_as fpad src1 RValue
          @ push_const 0l
          @ [ L [ K "call"; ID "mlookup" ] ]
        ) |> pop_to fpad dest RValue None

let emit_binaryeffect fpad op src1 src2 =
  match op with
    | Psetfield field ->
        push_as fpad src1 RValue
        @ ( if field <> 0 then
              [ L [ K "i32.const";
                    N (I32 (Int32.of_int (4 * field)));
                  ];
                L [ K "i32.add" ]
              ]
            else
              []
          )
        @ push_as fpad src2 RValue
        @ [ L [ K "call"; ID "caml_modify" ]]
    | Psetfloatfield field ->
        push_as fpad src1 RValue
        @ push_as fpad src2 RFloat
        @ [ L [ K "f64.store";
                K (sprintf "offset=0x%lx" (Int32.of_int (8 * field)));
                K "align=2";
              ]
          ]

let emit_ternaryeffect fpad op src1 src2 src3 =
  match op with
    | Psetvectitem ->
        push_as fpad src1 RValue
        @ ( match src2, repr_of_store src2 with
              | Const c, _ ->
                  [ L [ K "i32.const"; N (I32 (Int32.shift_left (Int32.of_int c) 2)) ];
                    L [ K "i32.add" ]
                  ]
              | _, (RInt | RIntUnclean) ->
                  push_as fpad src2 RIntUnclean
                  @ [ L [ K "i32.const"; N (I32 2l) ];
                      L [ K "i32.shl" ];
                      L [ K "i32.add" ];
                    ]
              | _ ->
                  push_as fpad src2 RIntVal
                  @ [ L [ K "i32.const"; N (I32 1l) ];
                      L [ K "i32.shl" ];
                      L [ K "i32.const"; N (I32 0xffff_fffcl) ];
                      L [ K "i32.and" ];
                      L [ K "i32.add" ];
                    ]
          )
        @ push_as fpad src3 RValue
        @ [ L [ K "call"; ID "caml_modify" ]]
    | Psetbyteschar ->
        push_as fpad src1 RValue
        @ ( match src2 with
              | Const c ->
                  push_as fpad src3 RInt
                  @ [ L [ K "i32.store8";
                          K (sprintf "offset=0x%x" c)
                        ]
                    ]
              | _ ->
                  push_as fpad src2 RIntUnclean
                  @ [ L [ K "i32.add" ] ]
                  @ push_as fpad src3 RIntUnclean
                  @ [ L [ K "i32.store8" ]]
          )

type mb_elem =
  | MB_store of store
  | MB_const of int32
  | MB_code of sexp list

let push_mb_elem fpad =
  function
  | MB_store src ->
      push_as fpad src RValue
  | MB_const n ->
      push_const n
  | MB_code code ->
      code

let makeblock fpad descr src_list tag =
  let size = List.length src_list in
  let sexpl_alloc, ptr, young = alloc_set fpad descr size tag in
  let sexpl_init =
    if young then
      List.mapi
        (fun field src ->
          push_mb_elem fpad src
          |>  pop_to_field ptr field
        )
        src_list
    else
      List.mapi
        (fun field src ->
          push_field_addr ptr field
          @ push_mb_elem fpad src
          @ [ L [ K "call"; ID "caml_initialize" ]]
        )
        src_list in
  let c1 = [ C "<makeblock>" ] in
  let c2 = [ C "</makeblock>" ] in
  (ptr, c1 @ sexpl_alloc @ List.flatten sexpl_init @ c2)

let makefloatblock fpad descr src_list =
  let size = List.length src_list in
  let wosize = size * double_size in
  let sexpl_alloc, ptr, _ = alloc_set fpad descr wosize double_array_tag in
  let sexpl_init =
    List.mapi
      (fun field src ->
        ( push_as fpad src RValue
          @ load_double
        ) |> pop_to_double_field ptr field
      )
      src_list in
  (ptr, sexpl_alloc @ List.flatten sexpl_init)


let lookup_label gpad lab =
  let letrec_label, subfunc =
    try Hashtbl.find gpad.funcmapping lab
    with Not_found -> assert false in
  let wasmindex =
    try Hashtbl.find gpad.wasmindex letrec_label
    with Not_found -> assert false in
  (wasmindex, letrec_label, subfunc)

let push_wasmptr gpad lab =
  (* For PIC: *)
  (*
  let wasmindex, subfunc = lookup_label gpad lab in
  [ L [ K "global.get"; ID "__table_base" ];
    L [ K "i32.const"; N (I32 (Int32.of_int wasmindex)) ];
    L [ K "i32.add" ];
  ]
   *)
  (* For statically linked WASM. Note that this way of taking the
     address of a function is not officially supported in the wat file format.
   *)
  let wasmindex, letrec_label, subfunc = lookup_label gpad lab in
  [ L [ K "i32.const"; ID (Hashtbl.find gpad.letrec_name letrec_label) ]]

let push_codeptr gpad lab =
  let wasmindex, letrec_label, subfunc = lookup_label gpad lab in
  push_wasmptr gpad lab
  @ [ L [ K "i32.const"; N (I32 (Int32.of_int code_pointer_shift)) ];
      L [ K "i32.shl" ];
      L [ K "i32.const"; N (I32 (Int32.of_int ((subfunc lsl 2)+1))) ];
      L [ K "i32.or" ];
    ]

let closurerec gpad fpad descr src_list dest_list =
  let nfuncs = List.length dest_list in
  let envofs = nfuncs * 3 - 1 in
  let mb_src_list =
    ( List.mapi
        (fun i (_, label) ->
          ( if i > 0 then
              [ MB_const (Int32.of_int (make_header (3*i) infix_tag)) ]
            else
              []
          )
          @ [ MB_code (push_codeptr gpad label) ]
          @ [ MB_const (Int32.of_int (((envofs - 3*i) lsl 1) + 1)) ]
        )
        dest_list
      |> List.flatten
    ) @ List.map (fun src -> MB_store src) src_list in
  let ptr, sexpl_mb = makeblock fpad descr mb_src_list closure_tag in
  let sexpl_dest =
    List.mapi
      (fun i (dest, _) ->
        ( [ L [ K "local.get"; ID ptr ] ]
          @ (if i > 0 then
               [ L [ K "i32.const"; N (I32 (Int32.of_int (12*i))) ];
                 L [ K "i32.add" ]
               ]
             else
               []
            )
        ) |> pop_to fpad dest RValue None  (* descr is not up to date *)
      )
      dest_list
    |> List.flatten in
  sexpl_mb @ sexpl_dest

let wraptry n =
  if n = 1 then
    "wasicaml_wraptry"
  else
    sprintf "wasicaml_wraptry%d" n

let c_call gpad fpad descr src_list name =
  let do_eh = fpad.lpad.scope.cfg_try_labels <> [] in
  if do_eh then
    fpad.need_lroots <- true;
  let descr = { descr with stack_save_accu = false } in (* it is overwritten *)
  let sexpl_setup = setup_for_gc fpad descr in
  let sexpl_restore = restore_after_gc fpad descr in
  (*
  let sexpl_debug_args =
    List.map
      (fun src -> push_const 21l @ push_as fpad src RValue @ [ L [ K "call"; ID "debug2" ]])
      src_list |> List.flatten in
   *)
  let sexpl_save_lroots =
    push_domain_field domain_field_local_roots
    @ pop_to_local "lroots" in
  let sexpl_restore_lroots =
    push_local "lroots"
    |> pop_to_domain_field domain_field_local_roots in
  let sexpl_args =
    List.concat_map
      (fun src -> push_as fpad src RValue)
      src_list in
  let sexpl_call =
    if do_eh then
      [ L [ K "i32.const"; ID name ] ]
      @ sexpl_args
      @ [ L [ K "call";
              ID (wraptry (List.length src_list))
            ]
        ]
      @ pop_to_local "accu"
    else
      sexpl_args
      @ [ L [ K "call"; ID name ]]
      @ pop_to_local "accu" in
  let sexpl_exncheck =
    [ L [ K "local.get"; ID "accu" ];
      L [ K "i32.eqz" ];
      L [ K "if";
          L ([K "then"] @ throw fpad)
        ]
    ] in
  let p_i32 = L [ K "param"; K "i32" ] in
  let r_i32 = L [ K "result"; K "i32" ] in
  let ty = (src_list |> List.map (fun _ -> p_i32)) @ [ r_i32 ] in
  Hashtbl.replace gpad.primitives name ty;
  (* debug2 20 0 *)
  (* @ sexpl_debug_args *)
  if do_eh then
    sexpl_setup @ sexpl_save_lroots @ sexpl_call
    @ sexpl_restore_lroots @ sexpl_restore @ sexpl_exncheck
  else
    sexpl_setup @ sexpl_call @ sexpl_restore @ sexpl_exncheck
  (* @ debug2 20 1 *)

let c_call_vector gpad fpad descr numargs depth name =
  let do_eh = fpad.lpad.scope.cfg_try_labels <> [] in
  if do_eh then
    fpad.need_lroots <- true;
  let descr = { descr with stack_save_accu = false } in (* it is overwritten *)
  let sexpl_setup = setup_for_gc fpad descr in
  let sexpl_restore = restore_after_gc fpad descr in
  let sexpl_save_lroots =
    push_domain_field domain_field_local_roots
    @ pop_to_local "lroots" in
  let sexpl_restore_lroots =
    push_local "lroots"
    |> pop_to_domain_field domain_field_local_roots in
  let sexpl_call =
    if do_eh then
      [ L [ K "i32.const"; ID name ] ]
      @ push_field_addr "fp" (-depth)
      @ push_const (Int32.of_int numargs)
      @ [ L [ K "call"; ID "wasicaml_wraptry2" ]]
      @ pop_to_local "accu"
    else
      push_field_addr "fp" (-depth)
      @ push_const (Int32.of_int numargs)
      @ [ L [ K "call"; ID name ]]
      @ pop_to_local "accu" in
  let sexpl_exncheck =
    [ L [ K "local.get"; ID "accu" ];
      L [ K "i32.eqz" ];
      L [ K "if";
          L ([K "then"] @ throw fpad)
        ]
    ] in
  let ty =
    [ L [ K "param"; K "i32" ];
      L [ K "param"; K "i32" ];
      L [ K "result"; K "i32" ] ] in
  Hashtbl.replace gpad.primitives name ty;
  (* debug2 20 0 *)
  if do_eh then
    sexpl_setup @ sexpl_save_lroots @ sexpl_call
    @ sexpl_restore_lroots @ sexpl_restore @ sexpl_exncheck
  else
    sexpl_setup @ sexpl_call @ sexpl_restore @ sexpl_exncheck

let string_label =
  function
  | Label k -> sprintf "label%d" k
  | Loop k -> sprintf "loop%d" k

let switch fpad src labls_ints labls_blocks =
  fpad.need_panic <- true;
  let value = req_tmp1_i32 fpad in
  push_as fpad src RValue
  @ pop_to_local value
  @ [ (* if (!Is_block(value)) *)
      L [ K "local.get"; ID value ];
      L [ K "i32.const"; N (I32 1l) ];
      L [ K "i32.and" ];
      L [ K "if";
          L [ K "then";

              L [ K "local.get"; ID value ];
              L [ K "i32.const"; N (I32 1l) ];
              L [ K "i32.shr_s" ];

              L ( [  K "br_table" ]
                  @ ( Array.map
                        (fun lab -> ID (string_label lab))
                        labls_ints
                      |>  Array.to_list
                    )
                  @ [ ID "panic" ]
                );
            ];

          L [ K "else";

              L [ K "local.get"; ID value ];
              L [ K "i32.const"; N (I32 4l) ];
              L [ K "i32.sub" ];
              L [ K "i32.load"; K "align=2" ];
              L [ K "i32.const"; N (I32 0xffl) ];
              L [ K "i32.and" ];

              L ( [  K "br_table" ]
                  @ ( Array.map
                        (fun lab -> ID (string_label lab))
                        labls_blocks
                      |>  Array.to_list
                    )
                  @ [ ID "panic" ]
                );
            ];
        ]
    ]

let grab fpad num =
  let sexpl =
    [ (* if (codeptr & 1) *)
      L [ K "local.get"; ID "codeptr" ];
      L [ K "i32.const"; N (I32 code_pointer_restart_mask) ];
      L [ K "i32.and" ];
      L [ K "if";
          L ( [ K "then";
                (* RESTART *)
                (* (extra_args, fp) = restart_helper(envptr, extra_args, fp) *)
                L [ K "local.get"; ID "envptr" ];
                L [ K "local.get"; ID "extra_args" ];
                L [ K "local.get"; ID "fp" ];
              ]
              @ call_restart_helper()
              @ pop_to_fp fpad
              @ [ L [ K "local.set"; ID "extra_args" ];

                  (* codeptr &= ~1 - I think this is not needed *)
                  (*
                  L [ K "local.get"; ID "codeptr" ];
                  L [ K "i32.const"; N (I32 0xffff_fffel) ];
                  L [ K "i32.and" ];
                  L [ K "local.set"; ID "codeptr" ];
                   *)
                ]
            )
        ];

      (* regular GRAB *)
      L [ K "local.get"; ID "extra_args" ];
      L [ K "i32.const"; N (I32 (Int32.of_int num)) ];
      L [ K "i32.ge_u" ];
      L [ K "if";
          L [ K "then";
              L [ K "local.get"; ID "extra_args" ];
              L [ K "i32.const"; N (I32 (Int32.of_int num)) ];
              L [ K "i32.sub" ];
              L [ K "local.set"; ID "extra_args" ];
            ];
          L ( [ [ K "else";
                  L [ K "local.get"; ID "envptr" ];
                  L [ K "local.get"; ID "extra_args" ];
                  L [ K "local.get"; ID "codeptr" ];
                  L [ K "local.get"; ID "fp" ];
                ];
                returncall "grab_helper"
              ] |> List.flatten
            )
        ];
    ] in
  sexpl

let return() =
  (* NB. don't use bp here.
     codeptr is already destroyed when coming from appterm_common
   *)
  [ C "$return";
    L [ K "local.get"; ID "extra_args" ];
    L [ K "if";
        L ( [ [ K "then";
                L [ K "local.get"; ID "envptr" ];
                L [ K "local.get"; ID "extra_args" ];
                L [ K "local.get"; ID "fp" ];
                L [ K "local.get"; ID "accu" ];
              ];
              returncall "return_helper"
            ] |> List.flatten
          )
      ];
    L [ K "local.get"; ID "accu" ];
    L [ K "return" ];
  ]

let apply_direct_no_eh gpad fpad funlabel numargs depth =
  let _, letrec_label, _ = lookup_label gpad funlabel in
  let letrec_name = Hashtbl.find gpad.letrec_name letrec_label in
  let env_pos = (-depth + numargs) in
  ( push_local "accu"
    |> pop_to_stack fpad env_pos
  )
  @ push_field_addr "fp" env_pos (* new envptr *)
  @ [ L [ K "i32.const"; N (I32 (Int32.of_int (numargs-1))) ];
    ]
  @ push_field "accu" 0
  @ push_local "fp"
  @ [L [ K "i32.const"; N (I32 (Int32.of_int (4 * depth))) ];
     L [ K "i32.sub" ];
     L [ K "call";
          ID letrec_name
        ];
      L [ K "local.tee"; ID "accu" ];
      L [ K "i32.eqz" ];  (* check for exceptions *)
      L [ K "if";
          L ([ K "then"] @ throw fpad)
        ];
    ]

let apply_direct_eh gpad fpad funlabel numargs depth =
  fpad.need_lroots <- true;
  let _, letrec_label, _ = lookup_label gpad funlabel in
  let letrec_name = Hashtbl.find gpad.letrec_name letrec_label in
  let env_pos = (-depth + numargs) in
  ( push_local "accu"
    |> pop_to_stack fpad env_pos
  )
  @ push_domain_field domain_field_local_roots
  @ pop_to_local "lroots"
  @ [ L [ K "i32.const"; ID letrec_name ] ]
  @ push_field_addr "fp" env_pos (* new envptr *)
  @ [ L [ K "i32.const"; N (I32 (Int32.of_int (numargs-1))) ];
    ]
  @ push_field "accu" 0
  @ push_local "fp"
  @ [L [ K "i32.const"; N (I32 (Int32.of_int (4 * depth))) ];
     L [ K "i32.sub" ];

     L [ K "call"; ID "wasicaml_wraptry4" ]
    ]
  @ ( push_local "lroots"
      |> pop_to_domain_field domain_field_local_roots
    )
  @ [L [ K "local.tee"; ID "accu" ];
     L [ K "i32.eqz" ];  (* check for exceptions *)
     L [ K "if";
         L ([ K "then"] @ throw fpad)
       ];
    ]

let apply_direct gpad fpad funlabel numargs depth =
  if fpad.lpad.scope.cfg_try_labels = [] then
    (* outside "try": no need to catch exceptions *)
    apply_direct_no_eh gpad fpad funlabel numargs depth
  else
    (* inside "try": catch exceptions from every function call *)
    apply_direct_eh gpad fpad funlabel numargs depth

let apply_no_eh fpad numargs depth =
  let env_pos = (-depth + numargs) in
  let codeptr = req_tmp1_i32 fpad in
  ( push_local "accu"
    |> pop_to_stack fpad env_pos
  )
  @ push_field_addr "fp" env_pos (* new envptr *)
  @ [ L [ K "i32.const"; N (I32 (Int32.of_int (numargs-1))) ];
    ]
  @ push_field "accu" 0
  @ (if !enable_deadbeef_check then
       [ L [ K "local.get"; ID "fp" ];
         L [ K "i32.const"; N (I32 (Int32.of_int (4 * depth))) ];
         L [ K "i32.sub" ];
         L [ K "local.get"; ID "fp" ];
         L [ K "call"; ID "deadbeef_check" ]
       ]
     else
       []
    )
  @ [ L [ K "local.tee"; ID codeptr ];

      L [ K "local.get"; ID "fp" ];
      L [ K "i32.const"; N (I32 (Int32.of_int (4 * depth))) ];
      L [ K "i32.sub" ];
      L [ K "local.get"; ID codeptr ];
      L [ K "i32.const"; N (I32 (Int32.of_int code_pointer_shift)) ];
      L [ K "i32.shr_u" ];

      L [ K "call_indirect";
          N (I32 0l);     (* table index *)
          L [ K "param"; K "i32" ];
          L [ K "param"; K "i32" ];
          L [ K "param"; K "i32" ];
          L [ K "param"; K "i32" ];
          L [ K "result"; K "i32" ];
        ];
      L [ K "local.tee"; ID "accu" ];
      L [ K "i32.eqz" ];  (* check for exceptions *)
      L [ K "if";
          L ([ K "then"] @ throw fpad)
        ];
    ]

let apply_eh fpad numargs depth =
  fpad.need_lroots <- true;
  let env_pos = (-depth + numargs) in
  let codeptr = req_tmp1_i32 fpad in
  ( push_local "accu"
    |> pop_to_stack fpad env_pos
  )
  @ push_domain_field domain_field_local_roots
  @ pop_to_local "lroots"

  @ push_field "accu" 0
  @ [ L [ K "local.tee"; ID codeptr ];
      L [ K "i32.const"; N (I32 (Int32.of_int code_pointer_shift)) ];
      L [ K "i32.shr_u" ];
    ]
  @ push_field_addr "fp" env_pos (* new envptr *)
  @ [ L [ K "i32.const"; N (I32 (Int32.of_int (numargs-1))) ];
    ]
  @ push_local codeptr
  @ (if !enable_deadbeef_check then
       [ L [ K "local.get"; ID "fp" ];
         L [ K "i32.const"; N (I32 (Int32.of_int (4 * depth))) ];
         L [ K "i32.sub" ];
         L [ K "local.get"; ID "fp" ];
         L [ K "call"; ID "deadbeef_check" ]
       ]
     else
       []
    )
  @ [ L [ K "local.get"; ID "fp" ];
      L [ K "i32.const"; N (I32 (Int32.of_int (4 * depth))) ];
      L [ K "i32.sub" ];

      L [ K "call"; ID "wasicaml_wraptry4" ]
    ]
  @ ( push_local "lroots"
      |> pop_to_domain_field domain_field_local_roots
    )
  @ [ L [ K "local.tee"; ID "accu" ];
      L [ K "i32.eqz" ];  (* check for exceptions *)
      L [ K "if";
          L ([ K "then"] @ throw fpad)
        ];
    ]

let apply fpad numargs depth =
  if fpad.lpad.scope.cfg_try_labels = [] then
    (* outside "try": no need to catch exceptions *)
    apply_no_eh fpad numargs depth
  else
    (* inside "try": catch exceptions from every function call *)
    apply_eh fpad numargs depth

let appterm_common fpad () =
  (* NB. don't use bp here *)
  [ C "$appterm_common";
    L [ K "local.get"; ID "envptr" ];
    L [ K "local.get"; ID "codeptr" ];
    L [ K "local.get"; ID "accu" ];
    L [ K "local.get"; ID "extra_args" ];
    L [ K "local.get"; ID "appterm_new_num_args" ];
  ]
  @ call_appterm_helper()
  @ [ L [ K "local.set"; ID "extra_args" ];
      L [ K "local.tee"; ID "codeptr" ];
      L [ K "if";
          L [ K "then";
              (* same letrec: we can jump! *)
              L [ K "br"; ID "startover" ]
            ];
          L [ K "else";
              (* different letrec: call + return *)
              (* we can jump to $return *)
              L [ K "br"; ID "return" ]
            ]
        ]
    ]

let call_reinit_frame gpad fpad numargs oldnumargs depth =
  if numargs <= 10 then (
    gpad.need_reinit_frame_k <- ISet.add numargs gpad.need_reinit_frame_k;
    push_local "fp"
    @ push_const (Int32.of_int depth)
    @ push_const (Int32.of_int oldnumargs)
    @ [ L [ K "call"; ID (sprintf "reinit_frame_%d" numargs) ] ]
  ) else (
    gpad.need_reinit_frame <- true;
    push_local "fp"
    @ push_const (Int32.of_int depth)
    @ push_const (Int32.of_int oldnumargs)
    @ push_const (Int32.of_int numargs)
    @ [ L [ K "call"; ID "reinit_frame" ] ]
  )

let appterm_push_params numargs =
  [ L [ K "local.get"; ID "envptr" ];      (* first arg of call *)
  ]
  @ [ L [ K "local.get"; ID "extra_args" ] (* second arg of call *)
    ]
  @ (if numargs >= 2 then
       [ L [ K "i32.const"; N (I32 (Int32.of_int (numargs - 1))) ];
         L [ K "i32.add" ];
       ]
     else
       []
    )
  @ push_field "accu" 0                (* third arg of call: code pointer *)
  @ [ L [ K "local.get"; ID "fp" ]     (* fourth arg of call *)
    ]

let appterm_with_returncall gpad fpad numargs oldnumargs depth =
  let sexpl =
    call_reinit_frame gpad fpad numargs oldnumargs depth
    @ pop_to_local "fp"   (* no need to set bp here *)
    @ (push_local "accu" |> pop_to_field "envptr" 0)
    @ appterm_push_params numargs
    @ push_field "accu" 0
    @ [ L [ K "i32.const"; N (I32 (Int32.of_int code_pointer_shift)) ];
        L [ K "i32.shr_u" ];             (* which function to call *)
      ]
    @ [ L [ K "return_call_indirect";
            N (I32 0l);    (* table *)
            L [ K "param"; K "i32" ];
            L [ K "param"; K "i32" ];
            L [ K "param"; K "i32" ];
            L [ K "param"; K "i32" ];
            L [ K "result"; K "i32" ];
          ]
      ] in
  sexpl

let appterm_without_returncall gpad fpad numargs oldnumargs depth =
  let sexpl =
    call_reinit_frame gpad fpad numargs oldnumargs depth
    @ pop_to_local "fp"   (* no need to set bp here *)
    @ push_const (Int32.of_int numargs)
    @ pop_to_local "appterm_new_num_args"
    @ [ L [ K "br"; ID "appterm_common" ] ] in
  fpad.need_appterm_common <- true;
  fpad.need_return <- true;
  if not !enable_returncall then
    fpad.need_startover <- true;
  sexpl

let appterm_direct gpad fpad funlabel numargs oldnumargs depth =
  (* Wc_unstack must not emit Wappterm_direct when tail calls are
     unavailable *)
  assert(!enable_returncall);
  let _, letrec_label, _ = lookup_label gpad funlabel in
  let letrec_name = Hashtbl.find gpad.letrec_name letrec_label in
  let goto_selfrecurse =
    letrec_label = fpad.fpad_letrec_label
    && numargs = oldnumargs in
  let sexpl =
    call_reinit_frame gpad fpad numargs oldnumargs depth
    @ pop_to_local "fp"   (* no need to set bp here *)
    @ (push_local "accu" |> pop_to_field "envptr" 0)
    @ (if goto_selfrecurse then
         [ L [ K "br"; ID "selfrecurse" ] ]
       else
         appterm_push_params numargs
         @ [ L [ K "return_call";
                 ID letrec_name
               ]
           ]
      ) in
  if goto_selfrecurse then
    fpad.need_selfrecurse <- true;
  sexpl

let appterm gpad fpad funlabel_opt numargs oldnumargs depth =
  if !enable_returncall then
    match funlabel_opt with
      | Some funlabel ->
          appterm_direct gpad fpad funlabel numargs oldnumargs depth
      | None ->
          appterm_with_returncall gpad fpad numargs oldnumargs depth
  else
    appterm_without_returncall gpad fpad numargs oldnumargs depth

let appterm_args gpad fpad funlabel_opt funsrc argsrc oldnumargs depth =
  (* Wc_unstack must not emit Wappterm_args when tail calls are
     unavailable *)
  assert(!enable_returncall);
  let newnumargs = List.length argsrc in
  (* save argsrc in local variables *)
  let arg_locals =
    List.map (fun src -> new_local fpad (repr_of_store src)) argsrc in
  let arg_instrs1 =
    List.map2
      (fun src localname ->
        let dest = Local(repr_of_store src, localname) in
        copy fpad src dest None
      )
      argsrc
      arg_locals
    |> List.flatten in
  (* set "accu" to the function pointer: *)
  let accu_instrs =
    copy fpad funsrc (RealAccu { no_function = false }) None in
  (* fp = fp + old_num_args - new_num_args *)
  let fp_delta =
    oldnumargs - newnumargs in
  let fp_instrs =
    if fp_delta = 0 then
      []
    else
      [ L [ K "local.get"; ID "fp" ];
        L [ K "i32.const"; N (I32 (Int32.of_int (4 * fp_delta))) ];
        L [ K "i32.add" ];
        L [ K "local.set"; ID "fp" ];
      ] in
  let arg_instrs2 =
    List.map2
      (fun src (localname, i) ->
        let src = Local(repr_of_store src, localname) in
        let dest = RealStack i in
        copy fpad src dest None
      )
      argsrc
      (List.mapi (fun i localname -> (localname, i)) arg_locals)
    |> List.flatten in
  let envptr_instrs =
    (push_local "accu" |> pop_to_field "envptr" 0) in
  let call_instrs =
    match funlabel_opt with
      | Some funlabel ->
          let _, letrec_label, _ = lookup_label gpad funlabel in
          let letrec_name = Hashtbl.find gpad.letrec_name letrec_label in
          let goto_selfrecurse =
            letrec_label = fpad.fpad_letrec_label
            && newnumargs = oldnumargs in
          if goto_selfrecurse then (
            fpad.need_selfrecurse <- true;
            [ L [ K "br"; ID "selfrecurse" ] ]
          ) else
            appterm_push_params newnumargs
            @ [ L [ K "return_call";
                    ID letrec_name
                  ]
              ]
      | None ->
          appterm_push_params newnumargs
          @ push_field "accu" 0
          @ [ L [ K "i32.const"; N (I32 (Int32.of_int code_pointer_shift)) ];
              L [ K "i32.shr_u" ];             (* which function to call *)
            ]
          @ [ L [ K "return_call_indirect";
                  N (I32 0l);    (* table *)
                  L [ K "param"; K "i32" ];
                  L [ K "param"; K "i32" ];
                  L [ K "param"; K "i32" ];
                  L [ K "param"; K "i32" ];
                  L [ K "result"; K "i32" ];
                ]
            ] in
  arg_instrs1
  @ accu_instrs
  @ fp_instrs
  @ arg_instrs2
  @ envptr_instrs
  @ call_instrs

let rec emit_instr gpad fpad instr =
  match instr with
    | Wcomment s ->
        []
    | Wblock arg ->
        let old_scope = fpad.lpad.scope in
        fpad.lpad.scope <- arg.scope;
        let instrs =
          match arg.label with
            | Label lab ->
                [ L ( [ K "block";
                        ID (sprintf "label%d" lab);
                        BR
                      ]
                      @ emit_instrs gpad fpad arg.body
                    )
                ]
            (* @ debug2 100 lab *)
            | Loop lab ->
                [ L ( [ K "loop";
                        ID (sprintf "loop%d" lab);
                        BR
                      ]
                      @ emit_instrs gpad fpad arg.body
                    )
                ] in
        fpad.lpad.scope <- old_scope;
        instrs
    | Wcond { cond; ontrue; onfalse } ->
        emit_instr gpad fpad (if !cond then ontrue else onfalse)
    | Wcopy arg ->
        copy fpad arg.src arg.dest None
    | Walloc arg ->
        copy fpad arg.src arg.dest (Some arg.descr)
    | Wenv arg ->
        push_env
        @ load_offset (4 * arg.field)
        @ pop_to_local "accu"
    | Wcopyenv arg ->
        push_env
        @ add_offset (4 * arg.offset)
        @ pop_to_local "accu"
    | Wgetglobal arg ->
        let Global offset = arg.src in
        (*
        debug2 160 offset
        @ push_const 161l
        @ [
            L [ K "global.get";
              ID "wasicaml_global_data";
            ];
          L [ K "i32.load" ];
          L [ K "i32.const";
              N (I32 (Int32.of_int (4 * offset)));
            ];
          L [ K "i32.add" ];
          L [ K "call"; ID "debug2" ]
        ]
         *)
        push_global offset
        @ pop_to_local "accu"
    | Wunary arg ->
        emit_unary gpad fpad arg.op arg.src1 arg.dest
    | Wunaryeffect arg ->
        emit_unaryeffect fpad arg.op arg.src1
    | Wbinary arg ->
        emit_binary gpad fpad arg.op arg.src1 arg.src2 arg.dest
    | Wbinaryeffect arg ->
        emit_binaryeffect fpad arg.op arg.src1 arg.src2
    | Wternaryeffect arg ->
        emit_ternaryeffect fpad arg.op arg.src1 arg.src2 arg.src3
    | Wmakeblock arg ->
        let src = List.map (fun s -> MB_store s) arg.src in
        let ptr, sexpl = makeblock fpad arg.descr src arg.tag in
        sexpl
        @ push_local ptr
        @ pop_to_local "accu"
    | Wmakefloatblock arg ->
        let ptr, sexpl = makefloatblock fpad arg.descr arg.src in
        sexpl
        @ push_local ptr
        @ pop_to_local "accu"
    | Wccall arg ->
        (* TODO: maintain a list of noalloc primitives *)
        (* TODO: maintain a list of unit primitives (set accu=Const 0 instead),
           or more generally, primitives that never return functions
         *)
        c_call gpad fpad arg.descr arg.src arg.name
    | Wccall_vector arg ->
        c_call_vector gpad fpad arg.descr arg.numargs arg.depth arg.name
    | Wbranch arg ->
        [ L [ K "br"; ID (string_label arg.label) ]]
    | Wif arg ->
        ( match repr_of_store arg.src with
            | RInt ->
                push_as fpad arg.src RInt
                @ (if arg.neg then [ L [ K "i32.eqz" ]] else [])
            | RIntUnclean ->
                push_as fpad arg.src RIntUnclean
                @ [ L [ K "i32.const"; N (I32 0x7fff_ffffl) ];
                    L [ K "i32.and" ]
                  ]
                @ (if arg.neg then [ L [ K "i32.eqz" ]] else [])
            | _ ->
                push_as fpad arg.src RIntVal
                @ [ L [ K "i32.const"; N (I32 1l) ];
                    L [ K (if arg.neg then "i32.le_u" else "i32.gt_u") ]
                  ]
        )
        @ [ L [ K "if";
                L ( K "then" ::
                      ( List.map (emit_instr gpad fpad) arg.body
                        |> List.flatten
                      )
                  )
              ]
          ]
    | Wswitch arg ->
        switch fpad arg.src arg.labels_int arg.labels_blk
    | Wapply arg ->
        apply fpad arg.numargs arg.depth
    | Wapply_direct arg ->
        (* TODO: the copy is only needed for calling functions that actually
           access the environment. Note that, however, functions not
           accessing the environment at all seem to be relatively rare.
         *)
        let fn = Wc_traceglobals.Unknown in (* this arg is ignored by [copy] *)
        let src = TracedGlobal(arg.global, arg.path, fn) in
        copy fpad src Wc_unstack.real_accu None
        @ apply_direct gpad fpad arg.funlabel arg.numargs arg.depth
    | Wappterm arg ->
        assert(fpad.lpad.scope.cfg_try_labels = []); (* outside "try" *)
        appterm gpad fpad None arg.numargs arg.oldnumargs arg.depth
    | Wappterm_direct arg ->
        (* TODO: the copy is only needed for calling functions that actually
           access the environment. Note that, however, functions not
           accessing the environment at all seem to be relatively rare.
         *)
        assert(fpad.lpad.scope.cfg_try_labels = []); (* outside "try" *)
        let fn = Wc_traceglobals.Unknown in (* this arg is ignored by [copy] *)
        let src = TracedGlobal(arg.global, arg.path, fn) in
        copy fpad src Wc_unstack.real_accu None
        @ appterm
            gpad fpad (Some arg.funlabel) arg.numargs arg.oldnumargs arg.depth
    | Wappterm_args arg ->
        assert(fpad.lpad.scope.cfg_try_labels = []); (* outside "try" *)
        appterm_args
          gpad fpad None arg.funsrc arg.argsrc arg.oldnumargs arg.depth
    | Wappterm_direct_args arg ->
        assert(fpad.lpad.scope.cfg_try_labels = []); (* outside "try" *)
        appterm_args
          gpad fpad (Some arg.funlabel) arg.funsrc arg.argsrc arg.oldnumargs
          arg.depth
    | Wreturn arg ->
        let no_function =
        match arg.src with
          | RealAccu { no_function } -> no_function
          | _ -> repr_of_store arg.src <> RValue in
        if no_function then
          push_as fpad arg.src RValue
          @ [ L [ K "return" ]]
        else (
          (* return value could be another closure *)
          fpad.need_return <- true;
          push_as fpad arg.src RValue
          @ pop_to_local "accu"
          @ push_field_addr "fp" arg.arity
          @ pop_to_local "fp"
          @ [ L [ K "br"; ID "return" ]]
        )
    | Wgrab arg ->
        if fpad.disallow_grab then (
          (* disallow_grab is set when there shouldn't be (another) Wgrab
             after some structural analysis/transform
           *)
          let letrec_name =
            Hashtbl.find gpad.letrec_name fpad.fpad_letrec_label in
          eprintf "[DEBUG] function: %s\n%!" letrec_name;
          assert false;
        );
        grab fpad (arg.arity-1)
    | Wclosurerec arg ->
        closurerec gpad fpad arg.descr arg.src arg.dest
    | Wraise arg ->
        ( push_as fpad arg.src RValue
          |> pop_to_domain_field domain_field_exn_bucket
        )
        @ ( push_local "fp"
            |> pop_to_domain_field domain_field_extern_sp
          )
        @ throw fpad
    | Wtryreturn arg ->
        push_as fpad arg.src RValue
        @ [ L [ K "return" ] ]
    | Wnextmain { label } ->
        push_local "accu"  (* sic! *)
        @ push_local "extra_args"
        @ push_local "codeptr"
        @ push_local "fp"
        @ returncall (sprintf "letrec_main%d" label)
    | Wstop ->
        [ L [ K "i32.const"; N (I32 0l) ];
          (* L ( K "block" :: debug2 1 2); *)
          L [ K "return" ]
        ]
    | Wnop ->
        []
    | Wunreachable ->
        [ L [ K "unreachable" ]]

and emit_instrs gpad fpad instrs =
  List.fold_left
    (fun acc instr ->
      let comment = string_of_winstruction instr in
      List.rev_append
        (emit_instr gpad fpad instr)
        (List.rev_append [C comment] acc)
    )
    []
    instrs
  |> List.rev

let rec extract_grab instrs =
  (* Wc_unstack puts the Wgrab always in front *)
  match instrs with
    | Wgrab _ as grab :: rest ->
        (rest, Some grab)
    | _ ->
        (instrs, None)

let emit_fblock_instrs gpad fpad instrs =
  fpad.disallow_grab <- false;
  fpad.lpad.scope <- fpad.fpad_scope;
  let rest, grab_opt = extract_grab instrs in
  match grab_opt with
    | Some grab ->
        let code_grab = emit_instrs gpad fpad [ grab ] in
        fpad.disallow_grab <- true;
        let code_rest = emit_instrs gpad fpad rest in
        if fpad.need_selfrecurse then (
          assert(!enable_returncall);
          code_grab
            @ [ L ( [ K "loop"; ID "selfrecurse"; BR ] @ code_rest) ]
        ) else
          code_grab @ code_rest
    | None ->
        fpad.disallow_grab <- true;
        let code = emit_instrs gpad fpad instrs in
        if fpad.need_selfrecurse then (
          assert(!enable_returncall);
          [ L ( [ K "loop"; ID "selfrecurse"; BR ] @ code) ]
        ) else
          code

let emit_fblock gpad fpad fblock =
  let maxdepth = Wc_tracestack.max_stack_depth_of_fblock fblock in
  (* make maxdepth a bit larger than stricly necessary to completely avoid
     bp[k] with k<0 *)
  fpad.maxdepth <- if maxdepth > 0 then maxdepth + 2 else 0;
  let instrs =
    Wc_unstack.transl_fblock fpad.lpad fblock
    |> emit_fblock_instrs gpad fpad in
  set_bp fpad
  @ (if !enable_deadbeef_check && fpad.maxdepth > 0 then
       [ L [ K "local.get"; ID "bp" ];
         L [ K "local.get"; ID "fp" ];
         L [ K "call"; ID "deadbeef_init" ]
       ]
     else
       []
    )
  @ instrs

let get_funcmapping_without_tailcalls scode =
  let open Wc_control in
  let funcmapping = Hashtbl.create 7 in
  let subfunction_num = Hashtbl.create 7 in
  let subfunctions = Hashtbl.create 7 in
  IMap.iter
    (fun func_label fblock ->
      let letrec_func_label =
        match fblock.scope.cfg_letrec_label with
          | None -> 0
          | Some label -> label in
      let letrec_label =
        if fblock.scope.cfg_main then
          Main letrec_func_label
        else
          Func letrec_func_label in
      let subfunc_num =
        try Hashtbl.find subfunction_num letrec_label
        with Not_found -> 0 in
      Hashtbl.replace subfunction_num letrec_label (subfunc_num+1);
      Hashtbl.add funcmapping func_label (letrec_label, subfunc_num);
      let subfunc_list =
        try Hashtbl.find subfunctions letrec_label
        with Not_found -> [] in
      Hashtbl.replace subfunctions letrec_label (func_label :: subfunc_list)
    )
    scode.functions;
  let subfunctions_rev = Hashtbl.create 7 in
  Hashtbl.iter
    (fun letrec_label subfunc_labels ->
      Hashtbl.add subfunctions_rev letrec_label (List.rev subfunc_labels)
    )
    subfunctions;
  ( funcmapping,
    subfunctions_rev
  )

let get_funcmapping_with_tailcalls scode =
  (* simplified: do not generate subfunctions *)
  let open Wc_control in
  let funcmapping = Hashtbl.create 7 in
  let subfunctions = Hashtbl.create 7 in
  IMap.iter
    (fun func_label fblock ->
      let letrec_label =
        if fblock.scope.cfg_main then
          Main func_label
        else
          Func func_label in
      Hashtbl.add funcmapping func_label (letrec_label, 0);
      Hashtbl.replace subfunctions letrec_label [func_label]
    )
    scode.functions;
  let subfunctions_rev = Hashtbl.create 7 in
  Hashtbl.iter
    (fun letrec_label subfunc_labels ->
      Hashtbl.add subfunctions_rev letrec_label (List.rev subfunc_labels)
    )
    subfunctions;
  ( funcmapping,
    subfunctions_rev
  )

let get_funcmapping scode =
  if !enable_returncall then
    get_funcmapping_with_tailcalls scode
  else
    get_funcmapping_without_tailcalls scode

let block_cascade start_sexpl label_sexpl_pairs =
  let rec shift prev_sexpl pairs =
    match pairs with
      | (label, lsexpl) :: pairs' ->
          (prev_sexpl, Some label) :: shift lsexpl pairs'
      | [] ->
          [ prev_sexpl, None ] in
  let rec arrange inner_sexpl shifted =
    match shifted with
      | (sexpl, label_opt) :: shifted' ->
          let body =
            inner_sexpl @ sexpl @ [ L [ K "unreachable" ]] in
          let inner_sexpl' =
            match label_opt with
              | None -> body
              | Some lab ->
                  [ L ( [ K "block";
                          ID lab;
                          BR;
                        ] @ body
                      )
                  ] in
          arrange inner_sexpl' shifted'
      | [] ->
          inner_sexpl in
  arrange [] (shift start_sexpl label_sexpl_pairs)

let cond_section_lz cond label sexpl_section sexpl_users =
  if cond then
    [ L ( [ K "block"; ID label; BR ] @ sexpl_users ) ] @ sexpl_section()
  else
    sexpl_users

let cond_section cond label sexpl_section sexpl_users =
  cond_section_lz cond label (fun () -> sexpl_section) sexpl_users

let cond_loop cond label sexpl =
  if cond then
    [ L ( [ K "loop"; ID label; BR ] @ sexpl ) ]
  else
    sexpl

let eff_label =
  function
  | Func l -> l
  | Main l -> l

let init_lpad_for_subfunc gpad fpad func_label =
  let func_offset, environment =
    ( try Hashtbl.find gpad.glbfun_table func_label
      with Not_found -> 0, [| |]
    ) in
  fpad.lpad.environment <- environment;
  fpad.lpad.func_offset <- func_offset

let generate_function scode gpad letrec_label func_name subfunc_labels export_flag =
  let fpad = empty_fpad letrec_label in
  Hashtbl.add fpad.lpad.locals "accu" RValue;
  Hashtbl.add fpad.lpad.locals "bp" RValue;
  fpad.lpad.avoid_locals <- export_flag; (* avoid local vars in the long main function *)
  fpad.lpad.globals_table <- gpad.globals_table;

  let subfunc_pairs =
    List.map
      (fun func_label ->
        let fblock = IMap.find func_label Wc_control.(scode.functions) in
        fpad.fpad_scope <- fblock.scope;
        let label = sprintf "func%d" func_label in
        init_lpad_for_subfunc gpad fpad func_label;
        let sexpl = emit_fblock gpad fpad fblock in
        (label, sexpl)
      )
      subfunc_labels in
  let subfunc_pairs_with_panic =
    subfunc_pairs @ [ "panic", [] ] in

  let subfunc_sexpl =
    match subfunc_pairs with
      | [] ->
          assert false
      | [ label, sexpl ] ->
          cond_section fpad.need_panic "panic" [ L [ K "unreachable" ]] sexpl
      | _ ->
          let labels =
            List.map (fun (label, _) -> ID label) subfunc_pairs_with_panic in
          let body =
            [ L [ K "local.get"; ID "codeptr" ];
              L [ K "i32.const"; N (I32 code_pointer_subfunc_mask) ];
              L [ K "i32.and" ];
              L [ K "i32.const"; N (I32 2l) ];
              L [ K "i32.shr_u" ];
              L ( [ K "br_table" ] @ labels )
            ] in
          block_cascade body subfunc_pairs_with_panic in
  let sexpl =
    ( match letrec_label with
        | Main 0 | Func _ ->
            [ L [ K "i32.const"; N (I32 1l) ];
              L [ K "local.set"; ID "accu" ]
            ]
        | Main _ ->
            (* envptr is abused to pass on the accu from one main function
               to the next *)
            [ L [ K "local.get"; ID "envptr" ];
              L [ K "local.set"; ID "accu" ];
              L [ K "i32.const"; N (I32 0xffff_fffcl) ];
              L [ K "local.set"; ID "envptr" ]
            ]
    )
    @ (subfunc_sexpl
       |> cond_section_lz
            fpad.need_appterm_common "appterm_common" (appterm_common fpad)
       |> cond_loop
            fpad.need_startover "startover"
       |> cond_section_lz
            fpad.need_return "return" return
      ) in

  if fpad.need_appterm_common then (
    Hashtbl.add fpad.lpad.locals "appterm_new_num_args" RInt;
  );

  if fpad.need_xalloc then
    Hashtbl.add fpad.lpad.locals "xalloc" RValue;
  if fpad.need_lroots then
    Hashtbl.add fpad.lpad.locals "lroots" RValue;
  if fpad.need_tmp1_i32 then
    Hashtbl.add fpad.lpad.locals "tmp1_i32" RValue;
  if fpad.need_tmp2_i32 then
    Hashtbl.add fpad.lpad.locals "tmp2_i32" RValue;
  if fpad.need_tmp1_f64 then
    Hashtbl.add fpad.lpad.locals "tmp1_f64" RValue;

  let locals =
    Hashtbl.fold (fun name vtype acc -> (name,vtype) :: acc) fpad.lpad.locals [] in

  let letrec =
    [ L ( [ K "func";
            ID func_name;
          ]
          @ (if export_flag then [ L [ K "export"; S func_name ]] else [])
          @ [ L [ K "param"; ID "envptr"; K "i32" ];
              L [ K "param"; ID "extra_args"; K "i32" ];
              L [ K "param"; ID "codeptr"; K "i32" ];
              L [ K "param"; ID "fp"; K "i32" ];
              BR;
              L [ K "result"; K "i32" ];
            ]
          @ (List.map
               (fun (name,repr) ->
                 L [ K "local";
                     ID name;
                     K (string_of_vtype (vtype repr))
                   ];
               )
               locals
            )
            (*
             @ debug2 0 (eff_label letrec_label)
             @ debug2_var 10 "fp"
             @ debug2_var 11 "envptr"
             @ debug2_var 12 "codeptr"
             @ debug2_var 13 "extra_args"
             @ [ L [ K "local.get"; ID "envptr" ];   (* print 14: env, if possible *)
              L [ K "i32.const"; N (I32 (-1l)) ];
              L [ K "i32.ne" ];
              L [ K "if";
                  L ( [ K "then";
                        L [ K "i32.const"; N (I32 14l) ]]
                      @ push_env
                      @ [ L [ K "call"; ID "debug2" ]]
                    )
                ]
            ]
             *)
          @ sexpl
          @ [ L [ K "unreachable" ]]
        )
    ] in
  letrec

let generate_letrec scode gpad letrec_label =
  let subfunc_labels =
    try Hashtbl.find gpad.subfunctions letrec_label
    with Not_found -> assert false in
  assert(subfunc_labels <> []);
  let func_name = Hashtbl.find gpad.letrec_name letrec_label in
  let export = (letrec_label = Main 0) in
  generate_function scode gpad letrec_label func_name subfunc_labels export

let globals() =
  [ "wasicaml_global_data", true, TI32;
    "wasicaml_domain_state", true, TI32;
    "wasicaml_atom_table", true, TI32;
    "wasicaml_stack_threshold", true, TI32;
  ]
  @ if !enable_multireturn then [] else
      [ "retval2", true, TI32;
        "retval3", true, TI32;
      ]

let imp_functions =
  [ "env", "caml_alloc_small_dispatch",
    [ L [ K "param"; K "i32" ];
      L [ K "param"; K "i32" ];
      L [ K "param"; K "i32" ];
      L [ K "param"; K "i32" ];
    ];
    "env", "caml_alloc_small",
    [ L [ K "param"; K "i32" ];
      L [ K "param"; K "i32" ];
      L [ K "result"; K "i32" ]
    ];
    "env", "caml_alloc_shr",
    [ L [ K "param"; K "i32" ];
      L [ K "param"; K "i32" ];
      L [ K "result"; K "i32" ]
    ];
    "env", "caml_initialize",
    [ L [ K "param"; K "i32" ];
      L [ K "param"; K "i32" ];
    ];
    "env", "caml_modify",
    [ L [ K "param"; K "i32" ];
      L [ K "param"; K "i32" ];
    ];
    "env", "wasicaml_wraptry",
    [ L [ K "param"; K "i32" ];
      L [ K "param"; K "i32" ];
      L [ K "result"; K "i32" ]
    ];
    "env", "wasicaml_wraptry2",
    [ L [ K "param"; K "i32" ];
      L [ K "param"; K "i32" ];
      L [ K "param"; K "i32" ];
      L [ K "result"; K "i32" ]
    ];
    "env", "wasicaml_wraptry3",
    [ L [ K "param"; K "i32" ];
      L [ K "param"; K "i32" ];
      L [ K "param"; K "i32" ];
      L [ K "param"; K "i32" ];
      L [ K "result"; K "i32" ]
    ];
    "env", "wasicaml_wraptry4",
    [ L [ K "param"; K "i32" ];
      L [ K "param"; K "i32" ];
      L [ K "param"; K "i32" ];
      L [ K "param"; K "i32" ];
      L [ K "param"; K "i32" ];
      L [ K "result"; K "i32" ]
    ];
    "env", "wasicaml_wraptry5",
    [ L [ K "param"; K "i32" ];
      L [ K "param"; K "i32" ];
      L [ K "param"; K "i32" ];
      L [ K "param"; K "i32" ];
      L [ K "param"; K "i32" ];
      L [ K "param"; K "i32" ];
      L [ K "result"; K "i32" ]
    ];
    "env", "wasicaml_get_global_data",
    [ L [ K "result"; K "i32" ]];
    "env", "wasicaml_get_domain_state",
    [ L [ K "result"; K "i32" ]];
    "env", "wasicaml_get_atom_table",
    [ L [ K "result"; K "i32" ]];
    "env", "debug2",
    [ L [ K "param"; K "i32" ];
      L [ K "param"; K "i32" ];
    ];
    "wasicaml", "wasicaml_wrapthrow",
    [];
  ]

let sanitize =
  String.map
    (fun c ->
      match c with
        | 'A' .. 'Z' | 'a' .. 'z' | '0' .. '9' | '_' | '.' -> c
        | _ -> '?'
    )

let bigarray_to_string_list limit ba =
  let n = Array1.dim ba in
  let l = ref [] in
  let p = ref 0 in
  while !p < n do
    let q = min (n - !p) limit in
    let by = Bytes.create q in
    for i = 0 to q-1 do
      Bytes.set by i ba.{!p + i}
    done;
    l := Bytes.to_string by :: !l;
    p := !p + q
  done;
  List.rev !l

let generate scode exe get_defname globals_table =
  let (funcmapping, subfunctions) = get_funcmapping scode in

  let letrec_name = Hashtbl.create 7 in
  Hashtbl.iter
    (fun _ (letrec_label, _) ->
      match letrec_label with
        | Main 0 ->
            Hashtbl.add letrec_name letrec_label "letrec_main"
        | Main lab ->
            Hashtbl.add letrec_name letrec_label (sprintf "letrec_main%d" lab)
        | Func lab ->
            let suffix =
              try
                let defname = get_defname lab in
                "_" ^ sanitize defname
              with
                | Not_found -> "" in
            Hashtbl.add letrec_name letrec_label (sprintf "letrec%d%s" lab suffix)
    )
    funcmapping;

  let wasmindex = Hashtbl.create 7 in
  (* Need 'elements' this only for PIC: *)
  let nextindex = ref 0 in
  let _elements =
    Hashtbl.fold
      (fun _ (letrec_label, _) acc ->
        Hashtbl.add wasmindex letrec_label !nextindex;
        incr nextindex;
        let name = Hashtbl.find letrec_name letrec_label in
        (ID name) :: acc
      )
      funcmapping
      [] in
  let data =
    bigarray_to_string_list 4096 Wc_reader.(exe.data)
    |> List.map (fun s -> S s) in

  let gpad =
    { funcmapping;
      subfunctions;
      primitives = Hashtbl.create 7;
      wasmindex;
      letrec_name;
      need_reinit_frame = false;
      need_reinit_frame_k = ISet.empty;
      need_mlookup = false;
      globals_table;
      glbfun_table = Wc_traceglobals.derive_glbfun_table globals_table;
    } in

  let sexpl_code =
    Hashtbl.fold
      (fun letrec_label _ acc ->
        let sexpl = generate_letrec scode gpad letrec_label in
        sexpl @ acc
      )
      gpad.subfunctions
      [] in

  let sexpl_memory =
    [ L [ K "import";
          S "env";
          S "memory";
          L [ K "memory";
              ID "memory";
              N (I32 65536l);
            ]
        ]
    ] in

  let sexpl_table =
    [ L [ K "import";
          S "env";
          S "table";
          L [ K "table";
              (* ID "table"; *)
              N (I32 (Int32.of_int (Hashtbl.length subfunctions)));
              K "funcref"
            ]
        ]
    ] in
  let sexpl_functions =
    List.map
      (fun (modname, name, typeuse) ->
        L [ K "import";
            S modname;
            S name;
            L ( [ K "func";
                  ID name;
                ] @ typeuse
              )
          ]
      )
      imp_functions
    @ Hashtbl.fold
        (fun name typeuse acc ->
          ( L [ K "import";
                S "env";
                S name;
                L ( [ K "func";
                      ID name;
                    ] @ typeuse
                  )
              ]
          ) :: acc
        )
        gpad.primitives
        []  in

  let sexpl_globals =
    List.map
      (fun (name, mut, vtype) ->
        L ( [ K "global";
              ID name;
              ( if mut then
                  L [ K "mut"; K (string_of_vtype vtype) ]
                else
                  K (string_of_vtype vtype)
              );
            ]
            @ zero_expr_of_vtype vtype
          )
      )
      (globals()) in

  sexpl_memory
  @ sexpl_functions
  @ sexpl_table
  @ sexpl_globals
  @ wasicaml_init
  @ wasicaml_get_data
  @ wasicaml_get_data_size Wc_reader.(Array1.dim exe.data)
  @ pick_div_by_zero
  @ ret_div_by_zero
  @ pick_stack_overflow
  @ ret_stack_overflow
  @ alloc_fast
  @ alloc_slow()
  @ wrap_alloc_small_dispatch()
  @ grab_helper gpad
  @ return_helper()
  @ appterm_helper()
  @ restart_helper gpad
  @ (if gpad.need_reinit_frame then
       reinit_frame
     else
       []
    )
  @ (if gpad.need_mlookup then
       mlookup
     else
       []
    )
  @ (if !enable_deadbeef_check then
       deadbeef_init @ deadbeef_check
     else
       []
    )
  @ (ISet.elements gpad.need_reinit_frame_k
     |> List.map reinit_frame_k
     |> List.flatten
    )
  @ sexpl_code
(* Only PIC:
  @ [ L ( [ K "elem";
            L [ K "global.get"; ID "__table_base" ];
            K "func";
          ]
          @ elements
        )
    ]
 *)
  @ [ L ( [ K "data";
            L [ K "memory"; N (I32 0l) ];
            (* PIC: L [ K "offset"; K "global.get"; ID "__memory_base" ]; *)
            (* WAT extension: *)
            ID "data";
          ]
          @ data
        )
    ]

  (*
Notes:
~/.wasicaml/bin/wasi_ld --relocatable -o caml.wasm lib/initruntime.o lib/prims.o ~/.wasicaml/lib/ocaml/libcamlrun.a
~/.wasicaml/bin/wasi_ld -o final.wasm caml.wasm src/wasicaml/t.wasm

wat syntax: https://webassembly.github.io/spec/core/text/index.html

deficiencies of wat2wasm:
https://github.com/WebAssembly/wabt/issues/1199
https://github.com/WebAssembly/wabt/issues/1658

Static linking: https://github.com/WebAssembly/tool-conventions/blob/master/Linking.md
some llvm toolchain tricks: https://surma.dev/things/c-to-webassembly/
wasm-ld: https://lld.llvm.org/WebAssembly.html

LLVM MC: https://blog.llvm.org/2010/04/intro-to-llvm-mc-project.html
LLVM wasm assembly parser: https://llvm.org/doxygen/WebAssemblyAsmParser_8cpp_source.html
LLVM wasm assembly tests: https://github.com/llvm/llvm-project/tree/main/llvm/test/MC/WebAssembly

   *)<|MERGE_RESOLUTION|>--- conflicted
+++ resolved
@@ -215,7 +215,14 @@
     | RFloat ->
         TF64
 
-<<<<<<< HEAD
+let empty_scope =
+  let open Wc_control in
+  { cfg_letrec_label = None;
+    cfg_func_label = 0;
+    cfg_try_labels = [];
+    cfg_main = false
+  }
+
 let empty_fpad letrec_label =
   let numeric_label =
     match letrec_label with
@@ -223,29 +230,9 @@
       | Main k -> k in
   { lpad = Wc_unstack.empty_lpad
              ~enable_returncall:!enable_returncall
-             numeric_label;
+             empty_scope numeric_label;
     fpad_letrec_label = letrec_label;
-    fpad_scope = { cfg_letrec_label = None;
-                   cfg_func_label = 0;
-                   cfg_try_labels = [];
-                   cfg_main = false
-                 };
-=======
-let empty_scope =
-  let open Wc_control in
-  { cfg_letrec_label = None;
-    cfg_func_label = 0;
-    cfg_try_labels = [];
-    cfg_main = false
-  }
-
-let empty_fpad() =
-  { lpad = Wc_unstack.empty_lpad
-             ~enable_returncall:!enable_returncall
-             empty_scope;
-    fpad_letrec_label = Main 0;
     fpad_scope = empty_scope;
->>>>>>> e6209814
     maxdepth = 0;
     need_appterm_common = false;
     need_startover = false;

(* Copyright (C) 2021 by Figly, Inc.
   This code is free software, see the file LICENSE for details.
 *)

open Wc_types

(* The code is structured as follows:
   - a "letrec" consists of a couple of functions
   - a function has a code block, and there can be "try sections"

  "try sections": Because we have to use a try/catch emulation in Wasm,
  the body of a "try" has to be compiled into a separate Wasm function.
  The body starts after the Kpushtrap and ends just before the corresponding
  Kpoptrap. (NB. This can go away once we have proper exceptions in Wasm.)

  The code is split into basic section, and there are only jumps to the
  beginning of sections, and these jumps must occur at the end of the
  section. This means that the last instruction of a section is either a
  jump to a label, or another type of jump (like Kappterm). In the case
  of a conditional branch, we also keep track of the logical next section
  to execute should the condition not be true.

  In Wasm there are only two type of jumps:
   - A jump back to the beginning of a loop (like "continue" in C)
   - A jump out of a block (like "break" in C)

  As OCaml can only produce well-structured code it is not too complicated
  to put the code into this form.

 *)

type structured_code =
  { functions : func_block IMap.t;  (* by cfg_func_label *)
  }

 and func_block =
   { scope : cfg_scope;
     block : block;
   }

 and block =
   { block_scope : cfg_scope;
     loop_label : int option;
     (* a label pointing to the beginning of this block, for jumping back *)
     instructions : instruction array;
     (* what to execute *)
     break_label : int option;
     (* a label pointing to the end of this block, for jumping out *)
     (* there cannot be both a loop_label and a break_label *)
   }

 and instruction =
   | Block of block
   | Label of int   (* precedes a sequence of Simple instructions *)
   | Simple of I.instruction
   | Trap of full_trap_labels
   | NextMain of int

 and cfg_scope =
  { cfg_letrec_label : int option;
    (* label of first function in "let rec" phrase to which this function
       belongs *)
    cfg_func_label : int;
    (* label of current function, or 0 for the init block *)
    cfg_try_labels : trap_labels list;
    (* surrounding "try" sections, inner to outer *)
    cfg_main : bool;
    (* this is a main scope *)
  }

 and trap_labels =
   { trylabel: int;
     catchlabel: int;
   }

 and full_trap_labels =
   { labels: trap_labels;
     poplabel: int option
   }

type trap_info =
  | Trap_push of full_trap_labels
  | Trap_pop of trap_labels

(* try/catch:

   outer_1_label:
     Kpushtrap catch_label;
     cfg_trap = Trap_push (try_label, pop_label);
     cfg_succ = [ outer_2_label; catch_label ]
   try_label:
     cfg_try = Try_entry exit_label
     ... finally jumps to pop_label
   pop_label:
     Kpoptrap;
     cfg_trap = Trap_pop(try_label, exit_label)
 *)

type cfg_node =
  { cfg_scope : cfg_scope;
    cfg_node_label : int;
    (* label of this sequence of non-jumping instructions *)
    (* if cfg_node_label = cfg_func_label, this node is the beginning of
       a function/init block *)
    cfg_trap : trap_info option;
    (* whether this is the start of a "try" section *)
    mutable cfg_loops : int list;
    (* this node is member if these loops (inner to outer). Loops are
       identified by the node label of the first node of the loop, which
       is also the node to which it is allowed to jump back *)
    cfg_succ : int list;
    (* Successor nodes *)
    cfg_length : int;
    (* Number of Instruct.instructions (can be 0) *)
    cfg_final : I.instruction option;
    cfg_next_main : int option;
  }

type cfg =
  { mutable nodes : cfg_node IMap.t;  (* by cfg_node_label *)
    mutable code : I.instruction array;
    mutable labels : ISet.t;          (* all labels *)
  }

val create_cfg : Instruct.instruction array -> ISet.t -> cfg
  (* Create the CFG from the instructions and the set of labels
     (as returned by {!Wc_reader.decode}).
   *)

val split_main_function : cfg -> unit
  (* An optional transformation of the CFG: Split the usually very long
     main function (starting at label 0) into a sequence of smaller functions.
     At the end of every such smaller function the cfg_next_main field
     is set to point to the next function (should become a tailcall).
   *)

val recover_structure : cfg -> structured_code
  (* Analyze the loop/jump structure of the code *)

val validate : structured_code -> unit

<<<<<<< HEAD
val string_of_scope : cfg_scope -> string
=======
val string_of_scope : cfg_scope -> string
val dump_block : block -> int -> unit
>>>>>>> e6209814
<|MERGE_RESOLUTION|>--- conflicted
+++ resolved
@@ -139,9 +139,5 @@
 
 val validate : structured_code -> unit
 
-<<<<<<< HEAD
 val string_of_scope : cfg_scope -> string
-=======
-val string_of_scope : cfg_scope -> string
-val dump_block : block -> int -> unit
->>>>>>> e6209814
+val dump_block : block -> int -> unit
open Wc_types
(* Copyright (C) 2021 by Figly, Inc.
   This code is free software, see the file LICENSE for details.
 *)

open Wc_reader
open Wc_control
open Wc_sexp
open Wc_emit
open Wc_sexp
open Printf

module SMap = Map.Make(String)

let prefix = Wc_config.prefix

let size_limit_for_warning = 10000

let size_of_function func =
  let rec size_of_block block =
    Array.fold_left
      (fun acc instr ->
        match instr with
          | Block b -> acc + size_of_block b
          | Label _ -> acc
          | _ -> acc + 1
      )
      0
      block.instructions in
  size_of_block func.block

let size_table s get_defname =
  let get_letrec_name func =
    let label =
      Option.value ~default:0 func.scope.cfg_letrec_label  in
    let prefix =
      if label = 0 then
        "letrec_main"
      else if func.scope.cfg_main then
        sprintf "letrec_main%d" label
      else
        sprintf "letrec%d" label in
    try
      prefix ^ "_" ^ get_defname label
    with Not_found -> prefix in
  IMap.bindings s.functions
  |> List.fold_left
       (fun acc (label, func) ->
         let name = get_letrec_name func in
         let n = try SMap.find name acc with Not_found -> 0 in
         SMap.add name (n + size_of_function func) acc
       )
       SMap.empty
  |> SMap.bindings
  |> List.sort (fun (l1,s1) (l2,s2) -> s1-s2)

let compact_code =
  function
  | "low" ->
      Wc_emit.local_limit := 10
  | "medium" ->
      Wc_emit.local_limit := 5
  | "high" ->
      Wc_emit.local_limit := 0
  | _ ->
      assert false

let main() =
  let out = ref "a.out" in   (* let's be traditional *)
  let inp = ref None in
  let cclib = ref [] in
  let cstack = ref (1024 * 1024) in
  let eh = ref false in
  let quiet = ref false in
  Arg.parse
    [ "-o", Arg.Set_string out,
      "<file>   Set the output file";

      "-cclib", Arg.String (fun s -> cclib := !cclib @ [s]),
      "<option>   pass this option to the linker";

      "-cstack", Arg.Set_int cstack,
      (sprintf "<numbytes>   set the size of the C shadow stack (default %d)" !cstack);

      "-q", Arg.Set quiet,
      "   quiet: reduce verbosity";

      "-enable-multivalue", Arg.Set Wc_emit.enable_multireturn,
      "   enable Wasm feature: multi-value returns";

      "-enable-tail-call", Arg.Set Wc_emit.enable_returncall,
      "   enable Wasm feature: tail calls (EXPERIMENTAL)";

      "-enable-exception-handling", Arg.Set eh,
      "   enable Wasm feature: exception handling (EXPERIMENTAL)";

      "-enable-deadbeef-check", Arg.Set Wc_emit.enable_deadbeef_check,
      "   enable stack initialization check (debug)";

<<<<<<< HEAD
      "-prefix", Arg.Unit(fun _ -> print_endline prefix; exit 0),
      "   print the prefix and exit";
=======
      "-compact-code", Arg.Symbol(["low"; "medium"; "high"], compact_code),
      "   emit more compact wasm code (high) or faster code (low)";
>>>>>>> ba7bb249
    ]
    (fun arg ->
      if !inp <> None then
        raise(Arg.Bad "only one input file is permitted");
      inp := Some arg
    )
    "usage: wasicaml -o output[.wasm] bytecode";
  let inp =
    match !inp with
      | None -> failwith "no input file"
      | Some inp -> inp in

  if not !quiet then
    eprintf "* parsing...\n%!";
  let exec =
    try read_executable inp
    with Bytesections.Bad_magic_number ->
      failwith ("not a bytecode executable: " ^ inp) in
  let code, labels, maplab = decode exec in
  if not !quiet then (
    eprintf "  number instructions: %d\n" (Array.length code);
    eprintf "  number labels: %d\n%!" (ISet.cardinal labels);
  );

  let get_defname = defname_of_label exec maplab in

  if not !quiet then
    eprintf "* creating CFG...\n%!";
  let cfg = create_cfg code labels in
  split_main_function cfg;
  if not !quiet then
    eprintf "  number nodes: %d\n%!" (IMap.cardinal cfg.nodes);

  if not !quiet then
    eprintf "* linearize...\n%!";
  let s = recover_structure cfg in
  if not !quiet then (
    eprintf "  number functions: %d\n%!" (IMap.cardinal s.functions);
    eprintf "* validating...\n%!";
  );
  validate s;

  if not !quiet then
    eprintf "* tracing globals...\n%!";
  let globals_table = Wc_traceglobals.trace_globals s in

  if not !quiet then
    eprintf "* tracing functions...\n%!";
  let funcprops_table = Wc_tracefuncs.trace_funcprops s in

  let tab = size_table s get_defname |> List.rev in
  let have_large_functions =
    List.exists (fun (_, size) -> size >= size_limit_for_warning) tab in
  if have_large_functions then (
    eprintf "* WARNING: there are very large functions which can lead to slow JIT compiling\n";
    try
      List.iteri
        (fun i (name,size) ->
          if i >= 100 || size < size_limit_for_warning then raise Exit;
          eprintf "  %s: %d instructions\n" name size
        )
        tab
    with Exit -> ()
  );

  if not !quiet then
    eprintf "* translating to WASM...\n%!";
  let sexpl = generate s exec get_defname globals_table funcprops_table in

  if not !quiet then
    eprintf "* print as .wat...\n%!";
  let full = K "module" :: sexpl in
  let f = open_out (inp ^ ".wat") in
  print_indented f 0 80 (L full);
  close_out f;

  if not !quiet then
    eprintf "* print as .s (llvm integrated assembler syntax)...\n%!";
  let f = open_out (inp ^ ".s") in
  Wc_sexp2s.write_file f (inp ^ ".s") sexpl;
  close_out f;

  if not !quiet then
    eprintf "* assemble...\n%!";
  let ccopts =
    ( if !Wc_emit.enable_returncall then
        [ "-mtail-call" ]
      else
        []
    )
    |> String.concat " " in
  let cmd =
    sprintf "%s/bin/wasi_cc %s -o %s -c %s"
            prefix ccopts
            (Filename.quote (inp ^ ".o")) (Filename.quote (inp ^ ".s")) in
  if not !quiet then
    eprintf "+ %s\n%!" cmd;
  let code = Sys.command cmd in
  if code <> 0 then
    failwith "command failed";

  if not !quiet then
    eprintf "* link...\n%!";
  let cmd =
    sprintf "%s/bin/wasi_cc %s -Wl,-z,stack-size=%d %s -o %s %s/lib/initruntime.o %s -L %s/lib/ocaml %s -lcamlrun"
            prefix
            (if !eh then "-mexception-handling" else "")
            !cstack ccopts !out prefix (inp ^ ".o") prefix
            (List.map Filename.quote !cclib |> String.concat " ") in
  if not !quiet then
    eprintf "+ %s\n%!" cmd;
  let code = Sys.command cmd in
  if code <> 0 then
    failwith "command failed";
  ()


let () =
  try
    main()
  with
    | Failure msg ->
        eprintf "%s\n%!" msg;
        exit 2
    | Arg.Bad msg ->
        eprintf "%s\n%!" msg;
        exit 2
<|MERGE_RESOLUTION|>--- conflicted
+++ resolved
@@ -97,13 +97,11 @@
       "-enable-deadbeef-check", Arg.Set Wc_emit.enable_deadbeef_check,
       "   enable stack initialization check (debug)";
 
-<<<<<<< HEAD
+      "-compact-code", Arg.Symbol(["low"; "medium"; "high"], compact_code),
+      "   emit more compact wasm code (high) or faster code (low)";
+
       "-prefix", Arg.Unit(fun _ -> print_endline prefix; exit 0),
       "   print the prefix and exit";
-=======
-      "-compact-code", Arg.Symbol(["low"; "medium"; "high"], compact_code),
-      "   emit more compact wasm code (high) or faster code (low)";
->>>>>>> ba7bb249
     ]
     (fun arg ->
       if !inp <> None then
